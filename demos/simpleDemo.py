#!/usr/bin/env python3
import palimpzest as pz

from tabulate import tabulate
from PIL import Image

from palimpzest.elements import GroupBySig

import gradio as gr
import numpy as np
import pandas as pd

import argparse
import requests
import json
import time
import os
import csv


class ScientificPaper(pz.PDFFile):
    """Represents a scientific research paper, which in practice is usually from a PDF file"""

    title = pz.Field(
        desc="The title of the paper. This is a natural language title, not a number or letter.",
        required=True,
    )
    publicationYear = pz.Field(
        desc="The year the paper was published. This is a number.", required=False
    )
    author = pz.Field(desc="The name of the first author of the paper", required=True)
    institution = pz.Field(
        desc="The institution of the first author of the paper", required=True
    )
    journal = pz.Field(
        desc="The name of the journal the paper was published in", required=True
    )
    fundingAgency = pz.Field(
        desc="The name of the funding agency that supported the research",
        required=False,
    )


def buildSciPaperPlan(datasetId):
    """A dataset-independent declarative description of authors of good papers"""
    return pz.Dataset(datasetId, schema=ScientificPaper)


def buildTestPDFPlan(datasetId):
    """This tests whether we can process a PDF file"""
    pdfPapers = pz.Dataset(datasetId, schema=pz.PDFFile)

    return pdfPapers


def buildMITBatteryPaperPlan(datasetId):
    """A dataset-independent declarative description of authors of good papers"""
    sciPapers = pz.Dataset(datasetId, schema=ScientificPaper)
    batteryPapers = sciPapers.filter("The paper is about batteries")
    mitPapers = batteryPapers.filter("The paper is from MIT")

    return mitPapers


class VLDBPaperListing(pz.Schema):
    """VLDBPaperListing represents a single paper from the VLDB conference"""

    title = pz.Field(desc="The title of the paper", required=True)
    authors = pz.Field(desc="The authors of the paper", required=True)
    pdfLink = pz.Field(desc="The link to the PDF of the paper", required=True)


def downloadVLDBPapers(vldbListingPageURLsId, outputDir, shouldProfile=False):
    """This function downloads a bunch of VLDB papers from an online listing and saves them to disk.  It also saves a CSV file of the paper listings."""
    policy = pz.MaxQuality()

    # 1. Grab the input VLDB listing page(s) and scrape them for paper metadata
    tfs = pz.Dataset(
        vldbListingPageURLsId,
        schema=pz.TextFile,
        desc="A file full of URLs of VLDB journal pages",
    )
    urls = tfs.convert(
        pz.URL, desc="The actual URLs of the VLDB pages", cardinality="oneToMany"
    )  # oneToMany=True would be nice here.
    htmlContent = urls.map(pz.DownloadHTMLFunction())
    vldbPaperListings = htmlContent.convert(
        VLDBPaperListing,
        desc="The actual listings for each VLDB paper",
        cardinality="oneToMany",
    )

    # 2. Get the PDF URL for each paper that's listed and download it
    vldbPaperURLs = vldbPaperListings.convert(
        pz.URL, desc="The URLs of the PDFs of the VLDB papers"
    )
    pdfContent = vldbPaperURLs.map(pz.DownloadBinaryFunction())

    # 3. Save the paper listings to a CSV file and the PDFs to disk
    if not os.path.exists(outputDir):
        os.makedirs(outputDir)
    outputPath = os.path.join(outputDir, "vldbPaperListings.csv")

    engine = pz.PipelinedParallelExecution
    listingRecords, plan, stats = pz.Execute(rootSet, 
                                policy = policy,
                                nocache=True,
                                execution_engine=engine)

    with open(outputPath, "w", newline="") as csvfile:
        writer = csv.DictWriter(csvfile, fieldnames=listingRecords[0].__dict__.keys())
        writer.writeheader()
        for record in listingRecords:
            writer.writerow(record._asDict())

    # if profiling was turned on; capture statistics
    if shouldProfile:
        with open("profiling-data/vldb1-profiling.json", "w") as f:
            json.dump(stats.to_dict(), f)

    # TODO
    # physicalTree2 = emitDataset(
    #     pdfContent,
    #     policy,
    #     title="VLDB paper dump",
    #     verbose=True,
    #     shouldProfile=shouldProfile,
    # )
    # for idx, r in enumerate(physicalTree2):
    #     with open(os.path.join(outputDir, str(idx) + ".pdf"), "wb") as f:
    #         f.write(r.content)

    # # if profiling was turned on; capture statistics
    # if shouldProfile:
    #     profiling_data = physicalTree2.getProfilingData()
    #     sp = StatsProcessor(profiling_data)

    #     with open("profiling-data/vldb2-profiling.json", "w") as f:
    #         json.dump(sp.profiling_data.to_dict(), f)


class GitHubUpdate(pz.Schema):
    """GitHubUpdate represents a single commit message from a GitHub repo"""

    commitId = pz.Field(desc="The unique identifier for the commit", required=True)
    reponame = pz.Field(desc="The name of the repository", required=True)
    commit_message = pz.Field(
        desc="The message associated with the commit", required=True
    )
    commit_date = pz.Field(desc="The date the commit was made", required=True)
    committer_name = pz.Field(
        desc="The name of the person who made the commit", required=True
    )
    file_names = pz.Field(
        desc="The list of files changed in the commit", required=False
    )


def testStreaming(datasetId: str):
    return pz.Dataset(datasetId, schema=GitHubUpdate)


class Email(pz.TextFile):
    """Represents an email, which in practice is usually from a text file"""

    sender = pz.Field(desc="The email address of the sender", required=True)
    subject = pz.Field(desc="The subject of the email", required=True)


def buildEnronPlan(datasetId):
    emails = pz.Dataset(datasetId, schema=Email)
    return emails


def computeEnronStats(datasetId):
    emails = pz.Dataset(datasetId, schema=Email)
    subjectLineLengths = emails.convert(
        pz.Number, desc="The number of words in the subject field"
    )
    return subjectLineLengths


def enronGbyPlan(datasetId):
    emails = pz.Dataset(datasetId, schema=Email)
    ops = ["count"]
    fields = ["sender"]
    groupbyfields = ["sender"]
    gbyDesc = GroupBySig(groupbyfields, ops, fields)
    groupedEmails = emails.groupby(gbyDesc)
    return groupedEmails


def enronCountPlan(datasetId):
    emails = pz.Dataset(datasetId, schema=Email)
    ops = ["count"]
    fields = ["sender"]
    groupbyfields = []
    gbyDesc = GroupBySig(groupbyfields, ops, fields)
    countEmails = emails.groupby(gbyDesc)
    return countEmails


def enronAverageCountPlan(datasetId):
    emails = pz.Dataset(datasetId, schema=Email)
    ops = ["count"]
    fields = ["sender"]
    groupbyfields = ["sender"]
    gbyDesc = GroupBySig(groupbyfields, ops, fields)
    groupedEmails = emails.groupby(gbyDesc)
    ops = ["average"]
    fields = ["count(sender)"]
    groupbyfields = []
    gbyDesc = GroupBySig(groupbyfields, ops, fields)
    averageEmailsPerSender = groupedEmails.groupby(gbyDesc)

    return averageEmailsPerSender

def enronLimitPlan(datasetId, limit=5):
    data = pz.Dataset(datasetId, schema=Email)
    limitData = data.limit(limit)
    return limitData



class DogImage(pz.ImageFile):
    breed = pz.Field(desc="The breed of the dog", required=True)


def buildImagePlan(datasetId):
    images = pz.Dataset(datasetId, schema=pz.ImageFile)
    filteredImages = images.filter("The image contains one or more dogs")
    dogImages = filteredImages.convert(DogImage, desc="Images of dogs")
    return dogImages


def buildImageAggPlan(datasetId):
    images = pz.Dataset(datasetId, schema=pz.ImageFile)
    filteredImages = images.filter("The image contains one or more dogs")
    dogImages = filteredImages.convert(DogImage, desc="Images of dogs")
    ops = ["count"]
    fields = ["breed"]
    groupbyfields = ["breed"]
    gbyDesc = GroupBySig(dogImages, groupbyfields, ops, fields)
    groupedDogImages = dogImages.groupby(gbyDesc)
    return groupedDogImages


def printTable(records, cols=None, gradio=False, query=None, plan=None):
    records = [
        {
            key: record.__dict__[key]
            for key in record.__dict__
            if not key.startswith("_")
        }
        for record in records
    ]
    records_df = pd.DataFrame(records)
    print_cols = records_df.columns if cols is None else cols

    if not gradio:
        print(tabulate(records_df[print_cols], headers="keys", tablefmt="psql"))

    else:
        with gr.Blocks() as demo:
            gr.Dataframe(records_df[print_cols])

            if plan is not None:
                plan_str = str(plan)
                gr.Textbox(value=plan_str, info="Query Plan")

        demo.launch()

#
# Get battery papers and emit!
#
if __name__ == "__main__":
    # parse arguments
    startTime = time.time()
    parser = argparse.ArgumentParser(description="Run a simple demo")
    parser.add_argument(
        "--verbose", default=False, action="store_true", help="Print verbose output"
    )
    parser.add_argument(
        "--profile", default=False, action="store_true", help="Profile execution"
    )
    parser.add_argument("--datasetid", type=str, help="The dataset id")
    parser.add_argument("--task", type=str, help="The task to run")
<<<<<<< HEAD
    parser.add_argument("--engine", type=str, help="One of 'sequential', 'parallel', 'nosentinel'", default='parallel')
=======
    parser.add_argument('--engine', type=str, help='The engine to use. One of sequential, parallel, nosentinel', default='parallel')
>>>>>>> 7584646b
    parser.add_argument(
        "--policy",
        type=str,
        help="One of 'user', 'mincost', 'mintime', 'maxquality', 'harmonicmean'",
        default='mincost',
    )

    args = parser.parse_args()

    # The user has to indicate the dataset id and the task
    if args.datasetid is None:
        print("Please provide a dataset id")
        exit(1)
    if args.task is None:
        print("Please provide a task")
        exit(1)

    # create directory for profiling data
    if args.profile:
        os.makedirs("profiling-data", exist_ok=True)

    datasetid = args.datasetid
    task = args.task
    policy = pz.MaxHarmonicMean()
    if args.policy == "user":
        policy = pz.UserChoice()
    elif args.policy == "mincost":
        policy = pz.MinCost()
    elif args.policy == "mintime":
        policy = pz.MinTime()
    elif args.policy == "maxquality":
        policy = pz.MaxQuality()
    elif args.policy == "harmonicmean":
        policy = pz.MaxHarmonicMean()
    else:
        print("Unknown policy")
        exit(1)

    engine = args.engine
    if engine == 'sequential':
        engine = pz.SequentialSingleThreadExecution
    elif engine == 'parallel':
        engine = pz.PipelinedParallelExecution
    elif engine == 'nosentinel':
        engine = pz.NoSentinelExecution
    
    if os.getenv("OPENAI_API_KEY") is None and os.getenv("TOGETHER_API_KEY") is None:
        print("WARNING: Both OPENAI_API_KEY and TOGETHER_API_KEY are unset")

<<<<<<< HEAD
    engine = args.engine
    if engine == 'sequential':
        engine = pz.SequentialSingleThreadExecution
    elif engine == 'parallel':
        engine = pz.PipelinedParallelExecution
    elif engine == 'nosentinel':
        engine = pz.NoSentinelExecution

=======
>>>>>>> 7584646b
    if task == "paper":
        rootSet = buildMITBatteryPaperPlan(datasetid)
        stat_path = "profiling-data/paper-profiling.json"
        cols = ["title", "publicationYear", "author", "institution", "journal", "fundingAgency"]

    elif task == "enron":
        rootSet = buildEnronPlan(datasetid)
        stat_path = "profiling-data/enron-profiling.json"
        cols=["sender", "subject"]

    elif task == "enronGby":
        rootSet = enronGbyPlan(datasetid)
        cols=["sender", "count(sender)"]
        stat_path = "profiling-data/egby-profiling.json"

    elif task in ("enronCount", "count"):
        rootSet = enronCountPlan(datasetid)
        cols=["count(sender)"]
        stat_path = "profiling-data/ecount-profiling.json"

    elif task in ("enronAvgCount", "average"):
        rootSet = enronAverageCountPlan(datasetid)
        cols=["average(count(sender))"]
        stat_path = "profiling-data/e-profiling.json"

    elif task == "enronoptimize":
        rootSet = buildEnronPlan(datasetid)
        cols = ["sender", "subject"]
        stat_path = "profiling-data/eo-profiling.json"

    elif task == "enronmap":
        rootSet = computeEnronStats(datasetid)
        cols = None
        stats_path = "profiling-data/emap-profiling.json"

    elif task == "pdftest":
        rootSet = buildTestPDFPlan(datasetid)
        cols = None
        stat_path = "profiling-data/pdftest-profiling.json"

    elif task == "scitest":
        rootSet = buildSciPaperPlan(datasetid)
        cols = ["title", "author", "institution", "journal", "fundingAgency"],
        stat_path = "profiling-data/scitest-profiling.json"

    elif task == "streaming":
        # register the ephemeral dataset
        datasetid = "githubtest"
        owner = "mikecafarella"
        repo = "palimpzest"
        url = f"https://api.github.com/repos/{owner}/{repo}/commits"
        blockTime = 5

        class GitHubCommitSource(pz.UserSource):
            def __init__(self, datasetId):
                super().__init__(pz.RawJSONObject, datasetId)

            def userImplementedIterator(self):
                per_page = 100
                params = {"per_page": per_page, "page": 1}
                while True:
                    response = requests.get(url, params=params)
                    commits = response.json()

                    if not commits or response.status_code != 200:
                        break

                    for commit in commits:
                        # Process each commit here
                        commitStr = json.dumps(commit)
                        dr = pz.DataRecord(self.schema)
                        dr.json = commitStr
                        yield dr

                    if len(commits) < per_page:
                        break

                    params["page"] += 1
                    time.sleep(1)

        pz.DataDirectory().registerUserSource(GitHubCommitSource(datasetid), datasetid)

        rootSet = testStreaming(datasetid)
        cols = None
        stat_path = "profiling-data/streaming-profiling.json"

    elif task == "gbyImage":
        # TODO: integrate w/profiling
        rootSet = buildImageAggPlan(datasetid)
        cols = None
        stat_path = "profiling-data/gbyImage-profiling.json"
        
    elif task == "image":
        rootSet = buildImagePlan(datasetid)
        stats_path = "profiling-data/image-profiling.json"

    elif task == "vldb":
        downloadVLDBPapers(datasetid, "vldbPapers", shouldProfile=args.profile)

    elif task == "limit":
        rootSet = enronLimitPlan(datasetid, 5)
        cols = None
        stat_path = "profiling-data/limit-profiling.json"

    else:
        print("Unknown task")
        exit(1)

    records, plan, stats = pz.Execute(rootSet, 
                                    policy = policy,
                                    nocache=True,
                                    allow_token_reduction=False,
                                    allow_code_synth=False,
                                    execution_engine=engine)

    print(f"Policy is: {str(policy)}")
    print("Executed plan:")
    print(plan)
    print(stats)
    if args.profile:
        with open(stat_path, "w") as f:
            json.dump(stats.to_dict(), f)

    if task == 'image':
        # TODO
        imgs, breeds = [], []
        for record in records:
            path = os.path.join("testdata/images-tiny/", record.filename)
            print(record)
            print("Trying to open ", path)
            img = Image.open(path).resize((128, 128))
            img_arr = np.asarray(img)
            imgs.append(img_arr)
            breeds.append(record.breed)

        with gr.Blocks() as demo:
            img_blocks, breed_blocks = [], []
            for img, breed in zip(imgs, breeds):
                with gr.Row():
                    with gr.Column():
                        img_blocks.append(gr.Image(value=img))
                    with gr.Column():
                        breed_blocks.append(gr.Textbox(value=breed))

            plan_str = str(plan)
            gr.Textbox(value=plan_str, info="Query Plan")

        demo.launch()
    elif task == 'pdftest':
        records = [pz.Number() for r in records] 
        records = [setattr(number, "value", idx) for idx, number in enumerate(records)]
        printTable(records, cols=cols, gradio=True, plan=plan)        
    else:
        printTable(records, cols=cols, gradio=False, plan=plan)


    endTime = time.time()
    print("Elapsed time:", endTime - startTime)<|MERGE_RESOLUTION|>--- conflicted
+++ resolved
@@ -285,11 +285,7 @@
     )
     parser.add_argument("--datasetid", type=str, help="The dataset id")
     parser.add_argument("--task", type=str, help="The task to run")
-<<<<<<< HEAD
-    parser.add_argument("--engine", type=str, help="One of 'sequential', 'parallel', 'nosentinel'", default='parallel')
-=======
     parser.add_argument('--engine', type=str, help='The engine to use. One of sequential, parallel, nosentinel', default='parallel')
->>>>>>> 7584646b
     parser.add_argument(
         "--policy",
         type=str,
@@ -339,17 +335,6 @@
     if os.getenv("OPENAI_API_KEY") is None and os.getenv("TOGETHER_API_KEY") is None:
         print("WARNING: Both OPENAI_API_KEY and TOGETHER_API_KEY are unset")
 
-<<<<<<< HEAD
-    engine = args.engine
-    if engine == 'sequential':
-        engine = pz.SequentialSingleThreadExecution
-    elif engine == 'parallel':
-        engine = pz.PipelinedParallelExecution
-    elif engine == 'nosentinel':
-        engine = pz.NoSentinelExecution
-
-=======
->>>>>>> 7584646b
     if task == "paper":
         rootSet = buildMITBatteryPaperPlan(datasetid)
         stat_path = "profiling-data/paper-profiling.json"
