from setuptools import setup, find_packages

setup(
    # Basic package information:
    name='Palimpzest',
    version='0.1.0',
    author='MIT DSG Semantic Management Lab',
    author_email='michjc@csail.mit.edu',

    # Package description:
    description='Palimpzest is the next generation of extraction and document data management',
    long_description=open('README.md').read(),
    long_description_content_type='text/markdown',
    url='https://github.com/mikecafarella/Palimpzest',

    # Specify package directories:
    package_dir={'': 'src'},  # if your code is in a src directory
    packages=find_packages(where='src'),

    # Runtime dependencies (these will be installed along with the package):
    install_requires=[
        'numpy>=1.19',
        'requests>=2.25',
        'pandas>=2.2.0',
        'pyarrow>=13.0.0',
        'fastapi~=0.100.0',
<<<<<<< HEAD
        'openai>=1.0',
        'dspy-ai',
=======
        'prettytable>=3.9.0',
        'pyyaml>=6.0.1'
>>>>>>> 084a7449
        # Add other dependencies as needed
    ],

    # Additional metadata for PyPI:
    classifiers=[
        'Development Status :: 4 - Beta',  # Change as appropriate
        'Intended Audience :: Developers',
        'License :: OSI Approved :: MIT License',  # Change as appropriate
        'Programming Language :: Python :: 3',
        'Programming Language :: Python :: 3.8',  # Specify versions you support
        # Add more classifiers as appropriate
    ],
    keywords='extraction llm tools document search integration',  # Add keywords relevant to your package

    # Include additional files into the package:
    include_package_data=True,
    package_data={
        '': ['*.txt', '*.rst', '*.md']
    #    'palimpzest': ['data/*.data'],
        # Include other non-python data files your package needs here
    }

    # Entry points for command line tools:
    #entry_points={
    #    'console_scripts': [
    #        'yourscript = your_package.module:main_function',
    #        # Add more console scripts as needed
    #    ],
    #},
)
<|MERGE_RESOLUTION|>--- conflicted
+++ resolved
@@ -24,13 +24,10 @@
         'pandas>=2.2.0',
         'pyarrow>=13.0.0',
         'fastapi~=0.100.0',
-<<<<<<< HEAD
         'openai>=1.0',
         'dspy-ai',
-=======
         'prettytable>=3.9.0',
         'pyyaml>=6.0.1'
->>>>>>> 084a7449
         # Add other dependencies as needed
     ],
 
