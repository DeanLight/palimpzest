[project]
name = "palimpzest"
version = "0.2.0"
description = "Palimpzest is a system which enables anyone to process AI-powered analytical queries simply by defining them in a declarative language"
readme = "README.md"
requires-python = ">=3.8"
keywords = ["relational", "optimization", "llm", "AI programming", "extraction", "tools", "document", "search", "integration"]
authors = [
    {name="MIT DSG Semantic Management Lab", email="michjc@csail.mit.edu"},
]
dependencies = [
    "charset-normalizer>=3.3.2",
    "click>=8.1.7",
    "click-aliases>=1.0.4",
    "dspy-ai>=2.4.1",
    "fastapi~=0.100.0",
    "fuzzywuzzy>=0.18.0",
    "google-generativeai==0.4.1",
    "gradio>=4.20.1",
    "grobid-client-python==0.0.5",
<<<<<<< HEAD
    "ipython>=8.25.0",
=======
    "ipython>=8.26.0",
>>>>>>> 62a2cffe
    "layoutparser>=0.3.4",
    "lxml-html-clean>=0.1.1",
    "modal>=0.62.198",
    "ncls==0.0.68",
    "necessary>=0.3.2",
    "numpy>=1.23.2",
    "openai>=1.0",
    "openpyxl==3.1.2",
    "pandas~=2.1.1",
    "papermage>=0.16.0",
    "pdf2image",
    "pytest>=8.2.2",
    "python-Levenshtein",
    "pdfplumber==0.7.4",
    "pillow>=10.2.0",
    "prettytable>=3.9.0",
    "pyarrow>=13.0.0",
    "pytest-mock>=3.14.0",
    "python-Levenshtein>=0.25.1",
    "pyyaml>=6.0.1",
    "requests>=2.25",
    "requests-html>=0.10.0",
    "scipy>=1.9.0",
<<<<<<< HEAD
    "setuptools>=70.0.0",
=======
    "setuptools>=70.1.1",
>>>>>>> 62a2cffe
    "tabulate>=0.9.0",
    "tenacity>=8.2.3",
    "torch>=1.9.0",
    "tqdm>=4.66.2",
    "transformers>=4.11.3",
    "requests-html",
    # Add other dependencies as needed
]
classifiers=[
    "Development Status :: 4 - Beta",  # Change as appropriate
    "Intended Audience :: Developers",
    "License :: OSI Approved :: MIT License",  # Change as appropriate
    "Programming Language :: Python :: 3",
    "Programming Language :: Python :: 3.8",  # Specify versions you support
    # Add more classifiers as appropriate
]

[project.scripts]
pz = "cli.cli_main:main"

[tool.setuptools]
package-dir = {"" = "src"}
include-package-data = true

[tool.setuptools.packages.find]
where = ["src"]
namespaces = false

[tool.setuptools.package-data]
"*" = ["*.txt", "*.rst", "*.md"]


[tool.pytest.ini_options]
filterwarnings = [
    "error",
    "ignore::DeprecationWarning",
    "ignore::ResourceWarning",
]

[build-system]
requires = ["setuptools"]
build-backend = "setuptools.build_meta"

[project.urls]
homepage = "https://github.com/mitdbg/palimpzest/"
repository = "https://github.com/mitdbg/palimpzest/"
# documentation = "https://readthedocs.org"
# changelog = "https://github.com/me/spam/blob/master/CHANGELOG.md"<|MERGE_RESOLUTION|>--- conflicted
+++ resolved
@@ -18,11 +18,7 @@
     "google-generativeai==0.4.1",
     "gradio>=4.20.1",
     "grobid-client-python==0.0.5",
-<<<<<<< HEAD
-    "ipython>=8.25.0",
-=======
     "ipython>=8.26.0",
->>>>>>> 62a2cffe
     "layoutparser>=0.3.4",
     "lxml-html-clean>=0.1.1",
     "modal>=0.62.198",
@@ -46,11 +42,7 @@
     "requests>=2.25",
     "requests-html>=0.10.0",
     "scipy>=1.9.0",
-<<<<<<< HEAD
-    "setuptools>=70.0.0",
-=======
     "setuptools>=70.1.1",
->>>>>>> 62a2cffe
     "tabulate>=0.9.0",
     "tenacity>=8.2.3",
     "torch>=1.9.0",
