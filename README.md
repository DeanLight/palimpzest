--- conflicted
+++ resolved
@@ -28,8 +28,7 @@
 ## Setting PZ_DIR
 Palimpzest uses the environment variable `PZ_DIR` to set the root of its working directory. If this environment variable is not set, Palimpzest will create its working directory at `~/.palimpzest` by default. The CLI also allows you to override `PZ_DIR` with the `--pz-dir` flag when initializing the system (e.g. `pz init --pz-dir path/to/dir`).
 
-## Python Demo
-To see a simple example of how to use Palimpzest in a Python program, try running `tests/simpleDemo.py`.
+
 
 ## Palimpzest CLI
 Installing Palimpzest also installs its CLI tool `pz` which provides users with basic utilities for creating and managing their own Palimpzest system. Running `pz --help` diplays an overview of the CLI's commands:
@@ -105,7 +104,9 @@
 Total datasets: 0
 ```
 
-<<<<<<< HEAD
+
+## Python Demo
+
 Below are simple instructions to run pz on a test data set of enron emails that is included with the system:
 
 - Set the system environment variables `PZ_DIR`. This is the root directory for the Palimpzest system.
@@ -126,6 +127,3 @@
 
 - Palimpzest defaults to using OpenAI. You’ll need to export an environment variable `OPENAI_API_KEY`
 
-This simple 
-=======
->>>>>>> b09762a7
