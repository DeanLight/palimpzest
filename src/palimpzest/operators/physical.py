--- conflicted
+++ resolved
@@ -1,6 +1,7 @@
 from __future__ import annotations
 
 from palimpzest.constants import *
+from palimpzest.corelib.schemas import ImageFile
 from palimpzest.datamanager import DataDirectory
 from palimpzest.elements import *
 from palimpzest.elements import Any
@@ -219,11 +220,6 @@
         self.targetCacheId = targetCacheId
 
         if outputSchema == ImageFile and source.outputSchema == File:
-<<<<<<< HEAD
-            self.model = Model.GPT_4V
-
-        taskDescriptor = self._makeTaskDescriptor()
-=======
             # TODO : find a more general way by llm provider 
             # TODO : which module is responsible of setting PromptStrategy.IMAGE_TO_TEXT? 
             if self.model in [Model.GPT_3_5, Model.GPT_4]:
@@ -232,8 +228,7 @@
                 self.model = Model.GEMINI_1V               
             self.prompt_strategy = PromptStrategy.IMAGE_TO_TEXT
 
-        taskDescriptor = ("InduceFromCandidateOp", (self.model, self.prompt_strategy, self.opId(), desc), outputSchema, source.outputSchema)
->>>>>>> 7e8fa073
+        taskDescriptor = self._makeTaskDescriptor()
         if not taskDescriptor in PhysicalOp.synthesizedFns:
             config = self.datadir.current_config
             PhysicalOp.synthesizedFns[taskDescriptor] = PhysicalOp.solver.synthesize(taskDescriptor, config, shouldProfile=self.shouldProfile)
@@ -403,9 +398,6 @@
         self.max_workers = 20
         self.streaming = streaming
 
-<<<<<<< HEAD
-        taskDescriptor = self._makeTaskDescriptor()
-=======
         if outputSchema == ImageFile and source.outputSchema == File:
             # TODO : find a more general way by llm provider 
             # TODO : which module is responsible of setting PromptStrategy.IMAGE_TO_TEXT? 
@@ -415,8 +407,8 @@
                 self.model = Model.GEMINI_1V               
             self.prompt_strategy = PromptStrategy.IMAGE_TO_TEXT
 
-        taskDescriptor = ("ParallelInduceFromCandidateOp", (model, prompt_strategy, self.opId(), desc), outputSchema, source.outputSchema)
->>>>>>> 7e8fa073
+        taskDescriptor = self._makeTaskDescriptor()
+
         if not taskDescriptor in PhysicalOp.synthesizedFns:
             config = self.datadir.current_config
             PhysicalOp.synthesizedFns[taskDescriptor] = PhysicalOp.solver.synthesize(taskDescriptor, config, shouldProfile=self.shouldProfile)
