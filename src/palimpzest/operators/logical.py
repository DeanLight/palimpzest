from __future__ import annotations

from palimpzest.constants import AggFunc, Cardinality, MAX_ID_CHARS
from palimpzest.corelib import ImageFile, File, Schema
from palimpzest.datamanager import DataDirectory
from palimpzest.elements import *

from typing import Callable, List, Optional

import hashlib
import json


class LogicalOperator:
    """
    A logical operator is an operator that operates on Sets.
    
    Right now it can be one of:
    - BaseScan (scans data from DataSource)
    - CacheScan (scans cached Set)
    - FilteredScan (scans input Set and applies filter)
    - ConvertScan (scans input Set and converts it to new Schema)
    - LimitScan (scans up to N records from a Set)
<<<<<<< HEAD
    - MapScan (scans input Set and applies a function)
    - ApplyAggregateFunction (applies an aggregation on the Set)
=======
    - GroupByAggregate (applies a group by on the Set)
    - Aggregate (applies an aggregation on the Set)
>>>>>>> 509856f8

    Every logical operator must declare the get_op_params() method, which returns
    a dictionary of parameters that are used to implement its physical operator.
    """

    def __init__(
        self,
        inputSchema: Schema,
        outputSchema: Schema,
    ):
        self.inputSchema = inputSchema
        self.outputSchema = outputSchema
        self.op_id = None
    
    def __str__(self) -> str:
        raise NotImplementedError("Abstract method")

    def __eq__(self, other: LogicalOperator) -> bool:
        raise NotImplementedError("Calling __eq__ on abstract method")

    def copy(self) -> LogicalOperator:
        raise NotImplementedError("Abstract method")

    def op_name(self) -> str:
        """Name of the physical operator."""
        return str(self.__class__.__name__)

    def get_op_params(self):
        """
        Returns a dictionary mapping logical operator parameters which may be used to
        implement a physical operator associated with this logical operation.
        
        This method is also used to obtain the op_id for the logical operator.
        """
        raise NotImplementedError("Calling get_op_params on abstract method")

    def get_op_id(self):
        """
        NOTE: We do not call this in the __init__() method as subclasses may set parameters
              returned by self.get_op_params() after they call to super().__init__().

        NOTE: This is NOT a universal ID.
        
        Two different PhysicalOperator instances with the identical returned values
        from the call to self.get_op_params() will have equivalent op_ids.
        """
        # return self.op_id if we've computed it before
        if self.op_id is not None:
            return self.op_id

        # compute, set, and return the op_id
        op_name = self.op_name()
        op_params = self.get_op_params()
        op_params = {k: str(v) for k, v in op_params.items()}
        hash_str = json.dumps({"op_name": op_name, **op_params}, sort_keys=True)
        self.op_id = hashlib.sha256(hash_str.encode("utf-8")).hexdigest()[:MAX_ID_CHARS]

        return self.op_id

    def __hash__(self):
        return int(self.op_id, 16)



class ConvertScan(LogicalOperator):
    """A ConvertScan is a logical operator that represents a scan of a particular data source, with conversion applied."""

    def __init__(
        self,
        cardinality: Cardinality = Cardinality.ONE_TO_ONE,
        udf: Optional[Callable] = None,
        image_conversion: bool = False,
        depends_on: List[str] = [],
        desc: str = None,
        targetCacheId: str = None,
        *args,
        **kwargs,
    ):
        super().__init__(*args, **kwargs)
        self.cardinality = cardinality
        self.udf = udf
        self.image_conversion = image_conversion or (self.inputSchema == ImageFile)
        self.depends_on = depends_on
        self.desc = desc
        self.targetCacheId = targetCacheId

    def __str__(self):
        return f"ConvertScan({self.inputSchema} -> {str(self.outputSchema)},{str(self.desc)})"

    def __eq__(self, other: LogicalOperator) -> bool:
        return (
            isinstance(other, ConvertScan)
            and self.inputSchema == other.inputSchema
            and self.outputSchema == other.outputSchema
            and self.cardinality == other.cardinality
            and self.udf == other.udf
            and self.image_conversion == other.image_conversion
            and self.depends_on == other.depends_on
        )

    def copy(self):
        return ConvertScan(
            inputSchema=self.inputSchema,
            outputSchema=self.outputSchema,
            cardinality=self.cardinality,
            image_conversion=self.image_conversion,
            udf=self.udf,
            depends_on=self.depends_on,
            desc=self.desc,
            targetCacheId=self.targetCacheId,
        )

    def get_op_params(self):
        return {
            "inputSchema": self.inputSchema,
            "outputSchema": self.outputSchema,
            "cardinality": self.cardinality,
            "udf": self.udf,
            "image_conversion": self.image_conversion,
            "desc": self.desc,
            "targetCacheId": self.targetCacheId,
        }


class CacheScan(LogicalOperator):
    """A CacheScan is a logical operator that represents a scan of a cached Set."""

    def __init__(self, cachedDataIdentifier: str, *args, **kwargs):
        kwargs["inputSchema"] = None

        super().__init__(None, *args, **kwargs)
        self.cachedDataIdentifier = cachedDataIdentifier

    def __str__(self):
        return f"CacheScan({str(self.outputSchema)},{str(self.cachedDataIdentifier)})"

    def __eq__(self, other: LogicalOperator) -> bool:
        return (
            isinstance(other, CacheScan)
            and self.inputSchema == other.inputSchema
            and self.outputSchema == other.outputSchema
            and self.cachedDataIdentifier == other.cachedDataIdentifier
        )

    def copy(self):
        return CacheScan(
            inputSchema=self.inputSchema,
            outputSchema=self.outputSchema,
            cachedDataIdentifier=self.cachedDataIdentifier,
        )

    def get_op_params(self):
        return {
            "outputSchema": self.outputSchema,
            "cachedDataIdentifier": self.cachedDataIdentifier,
        }

# TODO: for now, datasetIdentifier is not needed in the logical operator (and has been removed
#       from the physical operator); however, once we introduce joins then the Optimizer will
#       need a way to reason about the cost of scanning different data sources, at which point
#       it will almost certainly need to be added back to the physical operator
class BaseScan(LogicalOperator):
    """A BaseScan is a logical operator that represents a scan of a particular data source."""

    def __init__(self, datasetIdentifier: str, *args, **kwargs):
        kwargs["inputSchema"] = None
        super().__init__(*args, **kwargs)
        self.datasetIdentifier = datasetIdentifier

    def __str__(self):
        return f"BaseScan({self.datasetIdentifier},{str(self.outputSchema)})"

    def __eq__(self, other: LogicalOperator) -> bool:
        return (
            isinstance(other, BaseScan)
            and self.inputSchema == other.inputSchema
            and self.outputSchema == other.outputSchema
            and self.datasetIdentifier == other.datasetIdentifier
        )

    def copy(self):
        return BaseScan(
            inputSchema=self.inputSchema,
            outputSchema=self.outputSchema,
            datasetIdentifier=self.datasetIdentifier,
        )

    def get_op_params(self) -> dict:
        return {"outputSchema": self.outputSchema}


class LimitScan(LogicalOperator):
    def __init__(self, limit: int, targetCacheId: str = None, *args, **kwargs):
        super().__init__(*args, **kwargs)
        self.limit = limit
        self.targetCacheId = targetCacheId

    def __str__(self):
        return f"LimitScan({str(self.inputSchema)}, {str(self.outputSchema)})"

    def copy(self):
        return LimitScan(
            inputSchema=self.inputSchema,
            outputSchema=self.outputSchema,
            limit=self.limit,
            targetCacheId=self.targetCacheId,
        )

    def __eq__(self, other: LogicalOperator) -> bool:
        return (
            isinstance(other, LimitScan)
            and self.inputSchema == other.inputSchema
            and self.outputSchema == other.outputSchema
            and self.limit == other.limit
        )

    def get_op_params(self) -> dict:
        return {
            "inputSchema": self.inputSchema,
            "outputSchema": self.outputSchema,
            "limit": self.limit,
            "targetCacheId": self.targetCacheId,
        }


class FilteredScan(LogicalOperator):
    """A FilteredScan is a logical operator that represents a scan of a particular data source, with filters applied."""

    def __init__(
        self,
        filter: Filter,
        image_filter: bool = False,
        depends_on: List[str] = [],
        targetCacheId: str = None,
        *args,
        **kwargs,
    ):
        super().__init__(*args, **kwargs)
        self.filter = filter
        self.image_filter = image_filter or (self.inputSchema == ImageFile)
        self.depends_on = depends_on
        self.targetCacheId = targetCacheId

    def __str__(self):
        return f"FilteredScan({str(self.outputSchema)}, {str(self.filter)})"

    def __eq__(self, other: LogicalOperator) -> bool:
        return (
            isinstance(other, FilteredScan)
            and self.inputSchema == other.inputSchema
            and self.outputSchema == other.outputSchema
            and self.filter == other.filter
            and self.image_filter == other.image_filter
        )

    def copy(self):
        return FilteredScan(
            inputSchema=self.inputSchema,
            outputSchema=self.outputSchema,
            filter=self.filter,
            image_filter=self.image_filter,
            depends_on=self.depends_on,
            targetCacheId=self.targetCacheId,
        )

    def get_op_params(self) -> dict:
        return {
            "inputSchema": self.inputSchema,
            "outputSchema": self.outputSchema,
            "filter": self.filter,
            "image_filter": self.image_filter,
            "targetCacheId": self.targetCacheId,
        }


class GroupByAggregate(LogicalOperator):
    def __init__(
        self,
        gbySig: GroupBySig,
        targetCacheId: str = None,
        *args,
        **kwargs,
    ):
        super().__init__(*args, **kwargs)
        (valid, error) = gbySig.validateSchema(self.inputSchema)
        if not valid:
            raise TypeError(error)
        self.gbySig = gbySig
        self.targetCacheId = targetCacheId

    def __str__(self):
        return f"GroupBy({self.gbySig.serialize()})"

    def __eq__(self, other: LogicalOperator) -> bool:
        return (
            isinstance(other, GroupByAggregate)
            and self.inputSchema == other.inputSchema
            and self.outputSchema == other.outputSchema
            and self.gbySig == other.gbySig
        )

    def copy(self):
        return GroupByAggregate(
            inputSchema=self.inputSchema,
            outputSchema=self.outputSchema,
            gbySig=self.gbySig,
            targetCacheId=self.targetCacheId,
        )

    def get_op_params(self) -> dict:
        return {
            "inputSchema": self.inputSchema,
            "outputSchema": self.outputSchema,
            "gbySig": self.gbySig,
            "targetCacheId": self.targetCacheId
        }


class Aggregate(LogicalOperator):
    """
    Aggregate is a logical operator that applies an aggregation to the input set and yields a single result.
    This is a base class that has to be further specialized to implement specific aggregation functions.
    """

    def __init__(
        self,
        aggFunc: AggFunc,
        targetCacheId: str = None,
        *args,
        **kwargs,
    ):
        super().__init__(*args, **kwargs)
        self.aggFunc = aggFunc
        self.targetCacheId = targetCacheId

    def __str__(self):
        return f"{self.__class__.__name__}(function: {str(self.aggFunc.value)})"

    def __eq__(self, other: LogicalOperator) -> bool:
        return (
            isinstance(other, Aggregate)
            and self.inputSchema == other.inputSchema
            and self.outputSchema == other.outputSchema
            and self.aggFunc == other.aggFunc
        )

    def copy(self):
        return self.__class__(
            inputSchema=self.inputSchema,
            outputSchema=self.outputSchema,
            aggFunc=self.aggFunc,
            targetCacheId=self.targetCacheId,
        )

    def get_op_params(self) -> dict:
        return {
            "inputSchema": self.inputSchema,
            "outputSchema": self.outputSchema,
            "aggFunc": self.aggFunc,
            "targetCacheId": self.targetCacheId,
        }<|MERGE_RESOLUTION|>--- conflicted
+++ resolved
@@ -21,13 +21,9 @@
     - FilteredScan (scans input Set and applies filter)
     - ConvertScan (scans input Set and converts it to new Schema)
     - LimitScan (scans up to N records from a Set)
-<<<<<<< HEAD
     - MapScan (scans input Set and applies a function)
-    - ApplyAggregateFunction (applies an aggregation on the Set)
-=======
     - GroupByAggregate (applies a group by on the Set)
     - Aggregate (applies an aggregation on the Set)
->>>>>>> 509856f8
 
     Every logical operator must declare the get_op_params() method, which returns
     a dictionary of parameters that are used to implement its physical operator.
