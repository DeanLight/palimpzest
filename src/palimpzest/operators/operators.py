--- conflicted
+++ resolved
@@ -55,23 +55,13 @@
             intermediateOutputElement = intermediateOutputElement.__bases__[0]
 
         if intermediateOutputElement == Element or intermediateOutputElement == self.outputElementType:
-<<<<<<< HEAD
             if DataDirectory().current_config.get("parallel") == True:
-                return ParallelInduceFromCandidateOp(self.outputElementType, self.inputOp._getPhysicalTree(strategy=strategy))
-=======
-            if DataDirectory().config.get("parallel") == True:
                 return ParallelInduceFromCandidateOp(self.outputElementType, self.inputOp._getPhysicalTree(strategy=strategy), targetCacheId=self.targetCacheId)
->>>>>>> a88273a5
             else:
                 return InduceFromCandidateOp(self.outputElementType, self.inputOp._getPhysicalTree(strategy=strategy), targetCacheId=self.targetCacheId)
         else:
-<<<<<<< HEAD
             if DataDirectory().current_config.get("parallel") == True:
-                return ParallelInduceFromCandidateOp(self.outputElementType, ParallelInduceFromCandidateOp(intermediateOutputElement, self.inputOp._getPhysicalTree(strategy=strategy)))
-=======
-            if DataDirectory().config.get("parallel") == True:
                 return ParallelInduceFromCandidateOp(self.outputElementType, ParallelInduceFromCandidateOp(intermediateOutputElement, self.inputOp._getPhysicalTree(strategy=strategy)), targetCacheId=self.targetCacheId)
->>>>>>> a88273a5
             else:
                 return InduceFromCandidateOp(self.outputElementType, 
                                              InduceFromCandidateOp(
@@ -128,7 +118,7 @@
         return (self, self.inputOp.dumpLogicalTree())
 
     def _getPhysicalTree(self, strategy=None):
-        if DataDirectory().config.get("parallel") == True:
+        if DataDirectory().current_config.get("parallel") == True:
             return ParallelFilterCandidateOp(self.outputElementType, self.inputOp._getPhysicalTree(strategy=strategy), self.filters, targetCacheId=self.targetCacheId)
         else:
             return FilterCandidateOp(self.outputElementType, self.inputOp._getPhysicalTree(strategy=strategy), self.filters, targetCacheId=self.targetCacheId)