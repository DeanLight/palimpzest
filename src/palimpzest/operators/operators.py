--- conflicted
+++ resolved
@@ -21,11 +21,8 @@
 from itertools import permutations
 from typing import List, Tuple
 
-<<<<<<< HEAD
 import hashlib
-=======
 import os
->>>>>>> c1684feb
 import random
 import time
 
