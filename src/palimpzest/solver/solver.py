<<<<<<< HEAD
from palimpzest.constants import Model, PromptStrategy, QueryStrategy
from palimpzest.elements import DataRecord, EquationImage, File, Filter, ImageFile, PDFFile, Schema, TextFile
from palimpzest.generators import DSPyGenerator, describe_image, run_cot_bool, run_cot_qa, gen_filter_signature_class, gen_qa_signature_class
from palimpzest.solver import runBondedQuery, runConventionalQuery
=======
from palimpzest.constants import Model, PromptStrategy
from palimpzest.elements import DataRecord, Filter, File, TextFile, Schema
from palimpzest.corelib import EquationImage, ImageFile, PDFFile
from palimpzest.tools.dspysearch import run_cot_bool, run_cot_qa, gen_filter_signature_class, gen_qa_signature_class
from palimpzest.tools.generic_image_converter import describe_image
>>>>>>> 9296fa26
from palimpzest.tools.pdfparser import get_text_from_pdf
from palimpzest.tools.skema_tools import equations_to_latex

from dataclasses import dataclass
from papermage import Document
<<<<<<< HEAD
=======
from typing import Any, Dict
>>>>>>> 9296fa26

import json
import modal


@dataclass
class TaskDescriptor:
    """Dataclass for describing tasks sent to the Solver."""
    # the name of the physical operation in need of a function from the solver
    physical_op: str
    # the input schema
    inputSchema: Schema
    # the output schema
    outputSchema: Schema = None
    # the operation id
    op_id: str = None
    # the model to use in the task
    model: Model = None
    # the prompt strategy
    prompt_strategy: PromptStrategy = None
    # the query strategy
    query_strategy: QueryStrategy = None
    # the filter for filter operations
    filter: Filter = None
    # the optional description of the conversion being applied (if task is a conversion)
    conversionDesc: str = None
    # name of the pdfprocessing tool to use (if applicable)
    pdfprocessor: str = None

    def __str__(self) -> str:
        """Use the __repr__() function which is automagically implemented by @dataclass"""
        return self.__repr__()


class Solver:
    """
    This class exposes a synthesize() method, which takes in a physical operator's
    high-level description of a task to be performed (e.g. to convert a record between
    two schemas, or to filter records adhering to a specific schema) and returns a
    function which executes that task.

    The functions returned by the Solver are responsible for marshalling input records
    and producing valid output records (where "validity" is task-specific).
    
    These functions are NOT responsible for managing the details of LLM output generation.
    That responsibility lies in the Generator class(es).

    TODO: I think the abstraction between Solver and Generator is improved, but I'm still
          not sure if it makes sense for the Solver to handle the construction of the context
          and question which are ultimately passed into the Generator?
    
    TODO: the solver should not do things which the physical operator cannot estimate the cost of,
          e.g., in the world in which we have bonded queries, llm generated code, and conventional queries,
          these behaviors all need to be dictated by the TaskDescriptor (which should become a dataclass);
          the physical operator is in charge of sending the TaskDescriptor to the Solver, which then
          formulaically creates the task function in accordance w/the given TaskDescriptor
    """
    def __init__(self, verbose: bool=False):
        self._hardcodedFns = {}
        self._simpleTypeConversions = set()
        self._hardcodedFns = set()
        self._hardcodedFns.add((PDFFile, File))
        self._hardcodedFns.add((PDFFile, File))
        self._hardcodedFns.add((TextFile, File))
        # self._hardcodedFns.add((ImageFile, File))
        # self._hardcodedFns.add((EquationImage, ImageFile))
        self._verbose = verbose

    def easyConversionAvailable(self, outputSchema: Schema, inputSchema: Schema):
        return (outputSchema, inputSchema) in self._simpleTypeConversions or (outputSchema, inputSchema) in self._hardcodedFns

    def _makeSimpleTypeConversionFn(self, td: TaskDescriptor):
        """This is a very simple function that converts a DataRecord from one Schema to another, when we know they have identical fields."""
        def _simpleTypeConversionFn(candidate: DataRecord):
            if not candidate.schema == td.inputSchema: # TODO: stats?
                return None

            dr = DataRecord(td.outputSchema)
            for field in td.outputSchema.fieldNames():
                if hasattr(candidate, field):
                    setattr(dr, field, getattr(candidate, field))
                elif field.required:
                    return None
            return [dr]
        return _simpleTypeConversionFn

    def _makeHardCodedTypeConversionFn(self, td: TaskDescriptor, shouldProfile: bool=False):
        """This converts from one type to another when we have a hard-coded method for doing so."""
        if td.outputSchema == PDFFile and td.inputSchema == File: # TODO: stats?
            if td.pdfprocessor == "modal":
                print("handling PDF processing remotely")
                remoteFunc = modal.Function.lookup("palimpzest.tools", "processPapermagePdf")
            else:
                remoteFunc = None
                
            def _fileToPDF(candidate: DataRecord):
                pdf_bytes = candidate.contents
                pdf_filename = candidate.filename
                if remoteFunc is not None:
                    docJsonStr = remoteFunc.remote([pdf_bytes])
                    docdict = json.loads(docJsonStr[0])
                    doc = Document.from_json(docdict)
                    text_content = ""
                    for p in doc.pages:
                        text_content += p.text
                else:
                    text_content = get_text_from_pdf(candidate.filename, candidate.contents)
                dr = DataRecord(td.outputSchema)
                dr.filename = pdf_filename
                dr.contents = pdf_bytes
                dr.text_contents = text_content
                return [dr]
            return _fileToPDF
        elif td.outputSchema == TextFile and td.inputSchema == File: # TODO: stats?
            def _fileToText(candidate: DataRecord):
                if not candidate.schema == td.inputSchema:
                    return None
                text_content = str(candidate.contents, 'utf-8')
                dr = DataRecord(td.outputSchema)
                dr.filename = candidate.filename
                dr.contents = text_content
                return [dr]
            return _fileToText
        elif td.outputSchema == EquationImage and td.inputSchema == ImageFile:
            print("handling image to equation through skema")
            def _imageToEquation(candidate: DataRecord):
                if not candidate.element == td.inputSchema:
                    return None

                dr = DataRecord(td.outputSchema)
                dr.filename = candidate.filename
                dr.contents = candidate.contents
                dr.equation_text, stats = equations_to_latex(candidate.contents)
                print("Running equations_to_latex_base64: ", dr.equation_text)
<<<<<<< HEAD
                # if profiling, set record's stats for the given op_id
                if shouldProfile:
                    dr._stats[td.op_id] = stats
                return dr
            return _imageToEquation
        else:
            raise Exception(f"Cannot hard-code conversion from {td.inputSchema} to {td.outputSchema}")

    def _makeLLMTypeConversionFn(self, td: TaskDescriptor, shouldProfile: bool=False):
        def fn(candidate: DataRecord):
            # ask LLM to generate all empty fields in the outputSchema; if a field in the
            # outputSchema already exists in the inputSchema, we copy the value
            stats = {"bondedQuery": None, "conventionalQuery": None}

            if td.query_strategy == QueryStrategy.CONVENTIONAL:
                # NOTE: runConventionalQuery does exception handling internally
                dr, conventional_query_stats = runConventionalQuery(candidate, td, self._verbose)

                # if profiling, set record's stats for the given op_id
                if shouldProfile:
                    stats["conventionalQuery"] = conventional_query_stats
                    dr._stats[td.op_id] = stats

                return dr

            elif td.query_strategy == QueryStrategy.BONDED:
                dr, bonded_query_stats, err_msg = runBondedQuery(candidate, td, self._verbose)

                # if bonded query failed, manually set fields to None
                if err_msg is not None:
                    print(f"BondedQuery Error: {err_msg}")
                    dr = DataRecord(td.outputSchema)
                    for field_name in td.outputSchema.fieldNames():
                        setattr(dr, field_name, None)

                # if profiling, set record's stats for the given op_id
                if shouldProfile:
                    stats["bondedQuery"] = bonded_query_stats
                    dr._stats[td.op_id] = stats

                return dr
=======
                return [dr]
            return _imageToEquation
        else:
            raise Exception(f"Cannot hard-code conversion from {inputSchema} to {outputSchema}")

    def _makeLLMTypeConversionFn(self, 
                                 outputSchema: Schema, 
                                 inputSchema: Schema, 
                                 config: Dict[str, Any], 
                                 model: Model, 
                                 cardinality: str,
                                 prompt_strategy: PromptStrategy, 
                                 op_id: str, 
                                 conversionDesc: str, 
                                 shouldProfile=False):
            def fn(candidate: DataRecord):
                # iterate through all empty fields in the outputSchema and ask questions to fill them
                # for field in inputSchema.__dict__:
                text_content = candidate.asTextJSON()
                doc_schema = str(outputSchema)
                doc_type = outputSchema.className()
                stats = {}

                def runBondedQuery():
                    field_stats = None

                    fieldDescriptions = {}
                    for field_name in outputSchema.fieldNames():
                        f = getattr(outputSchema, field_name)
                        fieldDescriptions[field_name] = f.desc

                    multilineInputFieldDescription = ""
                    for field_name in inputSchema.fieldNames():
                        f = getattr(inputSchema, field_name)
                        multilineInputFieldDescription += f"INPUT FIELD {field_name}: {f.desc}\n"

                    multilineOutputFieldDescription = ""
                    for field_name in outputSchema.fieldNames():
                        f = getattr(outputSchema, field_name)
                        multilineOutputFieldDescription += f"OUTPUT FIELD {field_name}: {f.desc}\n"

                    optionalInputDesc = "" if inputSchema.__doc__ is None else f"Here is a description of the input object: {inputSchema.__doc__}."
                    optionalOutputDesc = "" if outputSchema.__doc__ is None else f"Here is a description of the output object: {outputSchema.__doc__}."

                    targetOutputDescriptor = "an output JSON object that describes an object of type"
                    outputSingleOrPlural = "the output object"
                    appendixInstruction = "Be sure to emit a JSON object only"
                    if cardinality == "oneToMany":
                        targetOutputDescriptor = "output an array of zero or more JSON objects that describe objects of type"
                        outputSingleOrPlural = "the output objects"
                        appendixInstruction = "Be sure to emit a JSON object only. The root-level JSON object should have a single field, called 'items' that is a list of the output objects. Every output object in this list should be a dictionary with the output fields described above. You must decide the correct number of output objects. It is at least two."

                    promptQuestion = f"""I would like you to create {targetOutputDescriptor} {doc_type}. 
                    You will use the information in an input JSON object that I will provide. The input object has type {inputSchema.className()}.
                    All of the fields in {outputSingleOrPlural} can be derived using information from the input object.
                    {optionalInputDesc}
                    {optionalOutputDesc}
                    Here is every input field name and a description: 
                    {multilineInputFieldDescription}
                    Here is every output field name and a description:
                    {multilineOutputFieldDescription}.
                    {appendixInstruction}
                    """ + "" if conversionDesc is None else f" Keep in mind that this process is described by this text: {conversionDesc}."                

                    answer = None
                    if prompt_strategy == PromptStrategy.DSPY_COT:
                        #print("Processing", text_content, promptQuestion)
                        answer, field_stats = run_cot_qa(text_content, promptQuestion,
                                                                model_name=model.value,
                                                                verbose=self._verbose,
                                                                promptSignature=gen_qa_signature_class(doc_schema, doc_type),
                                                                shouldProfile=shouldProfile)
                    if not answer.strip().startswith('{'):
                        # Find the start index of the actual JSON string
                        # assuming the prefix is followed by the JSON object/array
                        start_index = answer.find('{') if '{' in answer else answer.find('[')
                        if start_index != -1:
                            # Remove the prefix and any leading characters before the JSON starts
                            answer = answer[start_index:]
                    if not answer.strip().endswith('}'):
                        # Find the end index of the actual JSON string
                        # assuming the suffix is preceded by the JSON object/array
                        end_index = answer.rfind('}') if '}' in answer else answer.rfind(']')
                        if end_index != -1:
                            # Remove the suffix and any trailing characters after the JSON ends
                            answer = answer[:end_index + 1]

                    # Handle weird escaped values. I am not sure why the model
                    # is returning these, but the JSON parser can't take them
                    answer = answer.replace("\_", "_")
                    if cardinality == "oneToMany":
                        drs = []
                        jsonObj = json.loads(answer)
                        for elt in jsonObj["items"]:
                            dr = DataRecord(outputSchema)
                            for field_name in outputSchema.fieldNames():
                                # parse the json object and set the fields of the record
                                setattr(dr, field_name, elt[field_name])
                                stats[f"{field_name}"] = field_stats

                            # if profiling, set record's stats for the given op_id
                            if shouldProfile:
                                dr._stats[op_id] = {"fields": stats}
                            drs.append(dr)
                        return drs
                    else:
                        jsonObj = json.loads(answer)
                        dr = DataRecord(outputSchema)
                        for field_name in outputSchema.fieldNames():
                            # parse the json object and set the fields of the record
                            setattr(dr, field_name, jsonObj[field_name])
                            stats[f"{field_name}"] = field_stats

                        # if profiling, set record's stats for the given op_id
                        if shouldProfile:
                            dr._stats[op_id] = {"fields": stats}

                        return [dr]

                def runConventionalQuery():
                    dr = DataRecord(outputSchema)
                    for field_name in outputSchema.fieldNames():
                        f = getattr(outputSchema, field_name)
                        try:
                            # TODO: allow for mult. fcns
                            field_stats = None
                            if prompt_strategy == PromptStrategy.DSPY_COT:                            
                                answer, field_stats = run_cot_qa(text_content,
                                                                f"What is the {field_name} of the {doc_type}? ({f.desc})" + "" if conversionDesc is None else f" Keep in mind that this output is described by this text: {conversionDesc}.",
                                                                model_name=model.value,
                                                                verbose=self._verbose,
                                                                promptSignature=gen_qa_signature_class(doc_schema, doc_type),
                                                                shouldProfile=shouldProfile)

                            elif prompt_strategy == PromptStrategy.IMAGE_TO_TEXT:                               
                                    if not candidate.schema == inputSchema:
                                        return None

                                    # b64 decode of candidate.contents
                                    image_b64 = base64.b64encode(candidate.contents).decode('utf-8')
                                    dr = DataRecord(outputSchema)
                                    dr.filename = candidate.filename
                                    dr.contents = candidate.contents
                                    answer, field_stats = describe_image(model_name=model.value, image_b64=image_b64, shouldProfile=shouldProfile)

                                    # if profiling, set record's stats for the given op_id
                                    if shouldProfile:
                                        field_stats[op_id] = {"fields": {"text_description": stats}}

                            # TODO
                            elif prompt_strategy == PromptStrategy.ZERO_SHOT:
                                raise Exception("not implemented yet")
                            # TODO
                            elif prompt_strategy == PromptStrategy.FEW_SHOT:
                                raise Exception("not implemented yet")

                            setattr(dr, field_name, answer)
                            stats[f"{field_name}"] = field_stats
                        except Exception as e:
                            print(f"Traditional field processing error: {e}")
                            setattr(dr, field_name, None)
>>>>>>> 9296fa26
                
            elif td.query_strategy == QueryStrategy.BONDED_WITH_FALLBACK:
                dr, bonded_query_stats, err_msg = runBondedQuery(candidate, td, self._verbose)

                # if bonded query failed, run conventional query
                if err_msg is not None:
                    print(f"BondedQuery Error: {err_msg}")
                    print("Falling back to conventional query")
                    dr, conventional_query_stats = runConventionalQuery(candidate, td, self._verbose)

                    # if profiling, set conventional query stats
                    if shouldProfile:
<<<<<<< HEAD
                        stats["conventionalQuery"] = conventional_query_stats

                # if profiling, set record's stats for the given op_id
                if shouldProfile:
                    stats["bondedQuery"] = bonded_query_stats
                    dr._stats[td.op_id] = stats

                return dr

            # TODO
            elif td.query_strategy == QueryStrategy.CODE_GEN:
                raise Exception("not implemented yet")

            # TODO
            elif td.query_strategy == QueryStrategy.CODE_GEN_WITH_FALLBACK:
                raise Exception("not implemented yet")

            else:
                raise ValueError(f"Unrecognized QueryStrategy: {td.query_strategy.value}")

        return fn

    def _makeFilterFn(self, td: TaskDescriptor, shouldProfile: bool=False):
            # compute record schema and type
            doc_schema = str(td.inputSchema)
            doc_type = td.inputSchema.className()
=======
                        dr._stats[op_id] = {"fields": stats}

                    return [dr]

                try:
                    return runBondedQuery()
                except Exception as e:
                    try:
                        return runConventionalQuery()
                    except Exception as e:
                        print(f"Error: {e}")
                        dr = DataRecord(outputSchema)
                        for field_name in outputSchema.fieldNames():
                            setattr(dr, field_name, None)
                        return [dr]
            return fn

    def _makeFilterFn(self, inputSchema: Schema, filter: Filter, config: Dict[str, Any], model: Model, prompt_strategy: PromptStrategy, op_id: str, shouldProfile=False):
            # parse inputs
            doc_schema = str(inputSchema)
            doc_type = inputSchema.className()
>>>>>>> 9296fa26

            # By default, a filter requires an LLM invocation to run
            # Someday maybe we will offer the user the chance to run a hard-coded function.
            # Or maybe we will ask the LLM to synthesize traditional code here.
            def createLLMFilter(filterCondition: str):
                def llmFilter(candidate: DataRecord):
                    # do not filter candidate if it doesn't match inputSchema
                    if not candidate.schema == td.inputSchema:
                        return False

                    # create generator
                    generator = None
                    if td.prompt_strategy == PromptStrategy.DSPY_COT_BOOL:
                        generator = DSPyGenerator(td.model.value, td.prompt_strategy, doc_schema, doc_type, self._verbose)
                    # TODO
                    elif td.prompt_strategy == PromptStrategy.ZERO_SHOT:
                        raise Exception("not implemented yet")
                    # TODO
                    elif td.prompt_strategy == PromptStrategy.FEW_SHOT:
                        raise Exception("not implemented yet")
                    # TODO
                    elif td.prompt_strategy == PromptStrategy.CODE_GEN_BOOL:
                        raise Exception("not implemented yet")

                    # invoke LLM to generate filter decision (True or False)
                    text_content = candidate.asTextJSON()
                    response, stats = generator.generate(context=text_content, question=filterCondition)

                    # if profiling, set record's stats for the given op_id
                    if shouldProfile:
                        candidate._stats[td.op_id] = stats

                    # set _passed_filter attribute and return record
                    setattr(candidate, "_passed_filter", response.lower() == "true")

                    return candidate

                return llmFilter
<<<<<<< HEAD
            return createLLMFilter(str(td.filter))

    def synthesize(self, taskDescriptor: TaskDescriptor, shouldProfile: bool=False):
        """
        Return a function that implements the desired task as specified by some PhysicalOp.
        Right now, the two primary tasks that the Solver provides solutions for are:

        1. Induce operations
        2. Filter operations

        The shouldProfile parameter also determines whether or not PZ should compute
        profiling statistics for LLM invocations and attach them to each record.
        """
        # synthesize a function to induce from inputType to outputType
        if "InduceFromCandidateOp" in taskDescriptor.physical_op:
            typeConversionDescriptor = (taskDescriptor.outputSchema, taskDescriptor.inputSchema)
=======
            return createLLMFilter(str(filter))

    def synthesize(self, taskDescriptor: Any, config: Dict[str, Any], shouldProfile=False):
        """Return a function that maps from inputType to outputType."""
        functionName, functionParams, outputSchema, inputSchema = taskDescriptor

        if functionName == "InduceFromCandidateOp" or functionName == "ParallelInduceFromCandidateOp":
            model, cardinality, prompt_strategy, op_id, conversionDesc = functionParams
            typeConversionDescriptor = (outputSchema, inputSchema)
>>>>>>> 9296fa26
            if typeConversionDescriptor in self._simpleTypeConversions:
                return self._makeSimpleTypeConversionFn(taskDescriptor)
            elif typeConversionDescriptor in self._hardcodedFns:
                return self._makeHardCodedTypeConversionFn(taskDescriptor, shouldProfile)
            else:
<<<<<<< HEAD
                return self._makeLLMTypeConversionFn(taskDescriptor, shouldProfile)

        # synthesize a function to filter records
        elif "FilterCandidateOp" in taskDescriptor.physical_op:
            return self._makeFilterFn(taskDescriptor, shouldProfile)

=======
                return self._makeLLMTypeConversionFn(outputSchema, inputSchema, config, model, cardinality, prompt_strategy, op_id, conversionDesc, shouldProfile=shouldProfile)
        elif functionName == "FilterCandidateOp" or functionName == "ParallelFilterCandidateOp":
            filter, model, prompt_strategy, op_id = functionParams
            return self._makeFilterFn(inputSchema, filter, config, model, prompt_strategy, op_id, shouldProfile=shouldProfile)
>>>>>>> 9296fa26
        else:
            raise Exception("Cannot synthesize function for task descriptor: " + str(taskDescriptor))<|MERGE_RESOLUTION|>--- conflicted
+++ resolved
@@ -1,24 +1,13 @@
-<<<<<<< HEAD
 from palimpzest.constants import Model, PromptStrategy, QueryStrategy
-from palimpzest.elements import DataRecord, EquationImage, File, Filter, ImageFile, PDFFile, Schema, TextFile
+from palimpzest.elements import DataRecord, Filter, File, TextFile, Schema
+from palimpzest.corelib import EquationImage, ImageFile, PDFFile
 from palimpzest.generators import DSPyGenerator, describe_image, run_cot_bool, run_cot_qa, gen_filter_signature_class, gen_qa_signature_class
 from palimpzest.solver import runBondedQuery, runConventionalQuery
-=======
-from palimpzest.constants import Model, PromptStrategy
-from palimpzest.elements import DataRecord, Filter, File, TextFile, Schema
-from palimpzest.corelib import EquationImage, ImageFile, PDFFile
-from palimpzest.tools.dspysearch import run_cot_bool, run_cot_qa, gen_filter_signature_class, gen_qa_signature_class
-from palimpzest.tools.generic_image_converter import describe_image
->>>>>>> 9296fa26
 from palimpzest.tools.pdfparser import get_text_from_pdf
 from palimpzest.tools.skema_tools import equations_to_latex
 
 from dataclasses import dataclass
 from papermage import Document
-<<<<<<< HEAD
-=======
-from typing import Any, Dict
->>>>>>> 9296fa26
 
 import json
 import modal
@@ -37,6 +26,8 @@
     op_id: str = None
     # the model to use in the task
     model: Model = None
+    # the cardinality ("oneToOne" or "oneToMany") of the operation
+    cardinality: str = None
     # the prompt strategy
     prompt_strategy: PromptStrategy = None
     # the query strategy
@@ -153,11 +144,10 @@
                 dr.contents = candidate.contents
                 dr.equation_text, stats = equations_to_latex(candidate.contents)
                 print("Running equations_to_latex_base64: ", dr.equation_text)
-<<<<<<< HEAD
                 # if profiling, set record's stats for the given op_id
                 if shouldProfile:
                     dr._stats[td.op_id] = stats
-                return dr
+                return [dr]
             return _imageToEquation
         else:
             raise Exception(f"Cannot hard-code conversion from {td.inputSchema} to {td.outputSchema}")
@@ -177,10 +167,10 @@
                     stats["conventionalQuery"] = conventional_query_stats
                     dr._stats[td.op_id] = stats
 
-                return dr
+                return [dr]
 
             elif td.query_strategy == QueryStrategy.BONDED:
-                dr, bonded_query_stats, err_msg = runBondedQuery(candidate, td, self._verbose)
+                drs, bonded_query_stats, err_msg = runBondedQuery(candidate, td, self._verbose)
 
                 # if bonded query failed, manually set fields to None
                 if err_msg is not None:
@@ -188,197 +178,37 @@
                     dr = DataRecord(td.outputSchema)
                     for field_name in td.outputSchema.fieldNames():
                         setattr(dr, field_name, None)
+                    drs = [dr]
 
                 # if profiling, set record's stats for the given op_id
                 if shouldProfile:
                     stats["bondedQuery"] = bonded_query_stats
-                    dr._stats[td.op_id] = stats
-
-                return dr
-=======
-                return [dr]
-            return _imageToEquation
-        else:
-            raise Exception(f"Cannot hard-code conversion from {inputSchema} to {outputSchema}")
-
-    def _makeLLMTypeConversionFn(self, 
-                                 outputSchema: Schema, 
-                                 inputSchema: Schema, 
-                                 config: Dict[str, Any], 
-                                 model: Model, 
-                                 cardinality: str,
-                                 prompt_strategy: PromptStrategy, 
-                                 op_id: str, 
-                                 conversionDesc: str, 
-                                 shouldProfile=False):
-            def fn(candidate: DataRecord):
-                # iterate through all empty fields in the outputSchema and ask questions to fill them
-                # for field in inputSchema.__dict__:
-                text_content = candidate.asTextJSON()
-                doc_schema = str(outputSchema)
-                doc_type = outputSchema.className()
-                stats = {}
-
-                def runBondedQuery():
-                    field_stats = None
-
-                    fieldDescriptions = {}
-                    for field_name in outputSchema.fieldNames():
-                        f = getattr(outputSchema, field_name)
-                        fieldDescriptions[field_name] = f.desc
-
-                    multilineInputFieldDescription = ""
-                    for field_name in inputSchema.fieldNames():
-                        f = getattr(inputSchema, field_name)
-                        multilineInputFieldDescription += f"INPUT FIELD {field_name}: {f.desc}\n"
-
-                    multilineOutputFieldDescription = ""
-                    for field_name in outputSchema.fieldNames():
-                        f = getattr(outputSchema, field_name)
-                        multilineOutputFieldDescription += f"OUTPUT FIELD {field_name}: {f.desc}\n"
-
-                    optionalInputDesc = "" if inputSchema.__doc__ is None else f"Here is a description of the input object: {inputSchema.__doc__}."
-                    optionalOutputDesc = "" if outputSchema.__doc__ is None else f"Here is a description of the output object: {outputSchema.__doc__}."
-
-                    targetOutputDescriptor = "an output JSON object that describes an object of type"
-                    outputSingleOrPlural = "the output object"
-                    appendixInstruction = "Be sure to emit a JSON object only"
-                    if cardinality == "oneToMany":
-                        targetOutputDescriptor = "output an array of zero or more JSON objects that describe objects of type"
-                        outputSingleOrPlural = "the output objects"
-                        appendixInstruction = "Be sure to emit a JSON object only. The root-level JSON object should have a single field, called 'items' that is a list of the output objects. Every output object in this list should be a dictionary with the output fields described above. You must decide the correct number of output objects. It is at least two."
-
-                    promptQuestion = f"""I would like you to create {targetOutputDescriptor} {doc_type}. 
-                    You will use the information in an input JSON object that I will provide. The input object has type {inputSchema.className()}.
-                    All of the fields in {outputSingleOrPlural} can be derived using information from the input object.
-                    {optionalInputDesc}
-                    {optionalOutputDesc}
-                    Here is every input field name and a description: 
-                    {multilineInputFieldDescription}
-                    Here is every output field name and a description:
-                    {multilineOutputFieldDescription}.
-                    {appendixInstruction}
-                    """ + "" if conversionDesc is None else f" Keep in mind that this process is described by this text: {conversionDesc}."                
-
-                    answer = None
-                    if prompt_strategy == PromptStrategy.DSPY_COT:
-                        #print("Processing", text_content, promptQuestion)
-                        answer, field_stats = run_cot_qa(text_content, promptQuestion,
-                                                                model_name=model.value,
-                                                                verbose=self._verbose,
-                                                                promptSignature=gen_qa_signature_class(doc_schema, doc_type),
-                                                                shouldProfile=shouldProfile)
-                    if not answer.strip().startswith('{'):
-                        # Find the start index of the actual JSON string
-                        # assuming the prefix is followed by the JSON object/array
-                        start_index = answer.find('{') if '{' in answer else answer.find('[')
-                        if start_index != -1:
-                            # Remove the prefix and any leading characters before the JSON starts
-                            answer = answer[start_index:]
-                    if not answer.strip().endswith('}'):
-                        # Find the end index of the actual JSON string
-                        # assuming the suffix is preceded by the JSON object/array
-                        end_index = answer.rfind('}') if '}' in answer else answer.rfind(']')
-                        if end_index != -1:
-                            # Remove the suffix and any trailing characters after the JSON ends
-                            answer = answer[:end_index + 1]
-
-                    # Handle weird escaped values. I am not sure why the model
-                    # is returning these, but the JSON parser can't take them
-                    answer = answer.replace("\_", "_")
-                    if cardinality == "oneToMany":
-                        drs = []
-                        jsonObj = json.loads(answer)
-                        for elt in jsonObj["items"]:
-                            dr = DataRecord(outputSchema)
-                            for field_name in outputSchema.fieldNames():
-                                # parse the json object and set the fields of the record
-                                setattr(dr, field_name, elt[field_name])
-                                stats[f"{field_name}"] = field_stats
-
-                            # if profiling, set record's stats for the given op_id
-                            if shouldProfile:
-                                dr._stats[op_id] = {"fields": stats}
-                            drs.append(dr)
-                        return drs
-                    else:
-                        jsonObj = json.loads(answer)
-                        dr = DataRecord(outputSchema)
-                        for field_name in outputSchema.fieldNames():
-                            # parse the json object and set the fields of the record
-                            setattr(dr, field_name, jsonObj[field_name])
-                            stats[f"{field_name}"] = field_stats
-
-                        # if profiling, set record's stats for the given op_id
-                        if shouldProfile:
-                            dr._stats[op_id] = {"fields": stats}
-
-                        return [dr]
-
-                def runConventionalQuery():
-                    dr = DataRecord(outputSchema)
-                    for field_name in outputSchema.fieldNames():
-                        f = getattr(outputSchema, field_name)
-                        try:
-                            # TODO: allow for mult. fcns
-                            field_stats = None
-                            if prompt_strategy == PromptStrategy.DSPY_COT:                            
-                                answer, field_stats = run_cot_qa(text_content,
-                                                                f"What is the {field_name} of the {doc_type}? ({f.desc})" + "" if conversionDesc is None else f" Keep in mind that this output is described by this text: {conversionDesc}.",
-                                                                model_name=model.value,
-                                                                verbose=self._verbose,
-                                                                promptSignature=gen_qa_signature_class(doc_schema, doc_type),
-                                                                shouldProfile=shouldProfile)
-
-                            elif prompt_strategy == PromptStrategy.IMAGE_TO_TEXT:                               
-                                    if not candidate.schema == inputSchema:
-                                        return None
-
-                                    # b64 decode of candidate.contents
-                                    image_b64 = base64.b64encode(candidate.contents).decode('utf-8')
-                                    dr = DataRecord(outputSchema)
-                                    dr.filename = candidate.filename
-                                    dr.contents = candidate.contents
-                                    answer, field_stats = describe_image(model_name=model.value, image_b64=image_b64, shouldProfile=shouldProfile)
-
-                                    # if profiling, set record's stats for the given op_id
-                                    if shouldProfile:
-                                        field_stats[op_id] = {"fields": {"text_description": stats}}
-
-                            # TODO
-                            elif prompt_strategy == PromptStrategy.ZERO_SHOT:
-                                raise Exception("not implemented yet")
-                            # TODO
-                            elif prompt_strategy == PromptStrategy.FEW_SHOT:
-                                raise Exception("not implemented yet")
-
-                            setattr(dr, field_name, answer)
-                            stats[f"{field_name}"] = field_stats
-                        except Exception as e:
-                            print(f"Traditional field processing error: {e}")
-                            setattr(dr, field_name, None)
->>>>>>> 9296fa26
-                
+                    for dr in drs:
+                        dr._stats[td.op_id] = stats
+
+                return drs
+
             elif td.query_strategy == QueryStrategy.BONDED_WITH_FALLBACK:
-                dr, bonded_query_stats, err_msg = runBondedQuery(candidate, td, self._verbose)
+                drs, bonded_query_stats, err_msg = runBondedQuery(candidate, td, self._verbose)
 
                 # if bonded query failed, run conventional query
                 if err_msg is not None:
                     print(f"BondedQuery Error: {err_msg}")
                     print("Falling back to conventional query")
                     dr, conventional_query_stats = runConventionalQuery(candidate, td, self._verbose)
+                    drs = [dr]
 
                     # if profiling, set conventional query stats
                     if shouldProfile:
-<<<<<<< HEAD
                         stats["conventionalQuery"] = conventional_query_stats
 
                 # if profiling, set record's stats for the given op_id
                 if shouldProfile:
                     stats["bondedQuery"] = bonded_query_stats
-                    dr._stats[td.op_id] = stats
-
-                return dr
+                    for dr in drs:
+                        dr._stats[td.op_id] = stats
+
+                return drs
 
             # TODO
             elif td.query_strategy == QueryStrategy.CODE_GEN:
@@ -397,29 +227,6 @@
             # compute record schema and type
             doc_schema = str(td.inputSchema)
             doc_type = td.inputSchema.className()
-=======
-                        dr._stats[op_id] = {"fields": stats}
-
-                    return [dr]
-
-                try:
-                    return runBondedQuery()
-                except Exception as e:
-                    try:
-                        return runConventionalQuery()
-                    except Exception as e:
-                        print(f"Error: {e}")
-                        dr = DataRecord(outputSchema)
-                        for field_name in outputSchema.fieldNames():
-                            setattr(dr, field_name, None)
-                        return [dr]
-            return fn
-
-    def _makeFilterFn(self, inputSchema: Schema, filter: Filter, config: Dict[str, Any], model: Model, prompt_strategy: PromptStrategy, op_id: str, shouldProfile=False):
-            # parse inputs
-            doc_schema = str(inputSchema)
-            doc_type = inputSchema.className()
->>>>>>> 9296fa26
 
             # By default, a filter requires an LLM invocation to run
             # Someday maybe we will offer the user the chance to run a hard-coded function.
@@ -458,10 +265,9 @@
                     return candidate
 
                 return llmFilter
-<<<<<<< HEAD
             return createLLMFilter(str(td.filter))
 
-    def synthesize(self, taskDescriptor: TaskDescriptor, shouldProfile: bool=False):
+    def synthesize(self, td: TaskDescriptor, shouldProfile: bool=False):
         """
         Return a function that implements the desired task as specified by some PhysicalOp.
         Right now, the two primary tasks that the Solver provides solutions for are:
@@ -473,36 +279,18 @@
         profiling statistics for LLM invocations and attach them to each record.
         """
         # synthesize a function to induce from inputType to outputType
-        if "InduceFromCandidateOp" in taskDescriptor.physical_op:
-            typeConversionDescriptor = (taskDescriptor.outputSchema, taskDescriptor.inputSchema)
-=======
-            return createLLMFilter(str(filter))
-
-    def synthesize(self, taskDescriptor: Any, config: Dict[str, Any], shouldProfile=False):
-        """Return a function that maps from inputType to outputType."""
-        functionName, functionParams, outputSchema, inputSchema = taskDescriptor
-
-        if functionName == "InduceFromCandidateOp" or functionName == "ParallelInduceFromCandidateOp":
-            model, cardinality, prompt_strategy, op_id, conversionDesc = functionParams
-            typeConversionDescriptor = (outputSchema, inputSchema)
->>>>>>> 9296fa26
+        if "InduceFromCandidateOp" in td.physical_op:
+            typeConversionDescriptor = (td.outputSchema, td.inputSchema)
             if typeConversionDescriptor in self._simpleTypeConversions:
-                return self._makeSimpleTypeConversionFn(taskDescriptor)
+                return self._makeSimpleTypeConversionFn(td)
             elif typeConversionDescriptor in self._hardcodedFns:
-                return self._makeHardCodedTypeConversionFn(taskDescriptor, shouldProfile)
+                return self._makeHardCodedTypeConversionFn(td, shouldProfile)
             else:
-<<<<<<< HEAD
-                return self._makeLLMTypeConversionFn(taskDescriptor, shouldProfile)
+                return self._makeLLMTypeConversionFn(td, shouldProfile)
 
         # synthesize a function to filter records
-        elif "FilterCandidateOp" in taskDescriptor.physical_op:
-            return self._makeFilterFn(taskDescriptor, shouldProfile)
-
-=======
-                return self._makeLLMTypeConversionFn(outputSchema, inputSchema, config, model, cardinality, prompt_strategy, op_id, conversionDesc, shouldProfile=shouldProfile)
-        elif functionName == "FilterCandidateOp" or functionName == "ParallelFilterCandidateOp":
-            filter, model, prompt_strategy, op_id = functionParams
-            return self._makeFilterFn(inputSchema, filter, config, model, prompt_strategy, op_id, shouldProfile=shouldProfile)
->>>>>>> 9296fa26
+        elif "FilterCandidateOp" in td.physical_op:
+            return self._makeFilterFn(td, shouldProfile)
+
         else:
-            raise Exception("Cannot synthesize function for task descriptor: " + str(taskDescriptor))+            raise Exception("Cannot synthesize function for task descriptor: " + str(td))