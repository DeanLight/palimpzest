--- conflicted
+++ resolved
@@ -99,12 +99,8 @@
         else:
             raise Exception(f"Cannot hard-code conversion from {inputElement} to {outputElement}")
 
-<<<<<<< HEAD
-    def _makeLLMTypeConversionFn(self, outputElement, inputElement, conversionDesc):
-=======
-    def _makeLLMTypeConversionFn(self, outputElement, inputElement, config):
+    def _makeLLMTypeConversionFn(self, outputElement, inputElement, config, conversionDesc):
             llmservice = config.get("llmservice", "openai")
->>>>>>> 00be6359
             def fn(candidate: DataRecord):
                 # iterate through all empty fields in the outputElement and ask questions to fill them
                 # for field in inputElement.__dict__:
@@ -115,14 +111,9 @@
 
                 for field_name in outputElement.fieldNames():
                     f = getattr(outputElement, field_name)
-<<<<<<< HEAD
                     answer = run_cot_qa(text_content, 
                                         f"What is the {field_name} of the {doc_type}? ({f.desc})" + "" if conversionDesc is None else f" Keep in mind that this output is described by this text: {conversionDesc}.",
-                                        llmService=self._llmservice(), verbose=self._verbose, promptSignature=gen_qa_signature_class(doc_schema, doc_type))
-=======
-                    answer = run_cot_qa(text_content, f"What is the {field_name} of the {doc_type}? ({f.desc})",
                                         llmService=llmservice, verbose=self._verbose, promptSignature=gen_qa_signature_class(doc_schema, doc_type))
->>>>>>> 00be6359
                     setattr(dr, field_name, answer)
                 return dr
             return fn
@@ -168,11 +159,7 @@
             elif typeConversionDescriptor in self._hardcodedFns:
                 return self._makeHardCodedTypeConversionFn(outputElement, inputElement, config)
             else:
-<<<<<<< HEAD
-                return self._makeLLMTypeConversionFn(outputElement, inputElement, conversionDesc)
-=======
-                return self._makeLLMTypeConversionFn(outputElement, inputElement, config)
->>>>>>> 00be6359
+                return self._makeLLMTypeConversionFn(outputElement, inputElement, config, conversionDesc)
         elif functionName == "FilterCandidateOp" or functionName == "ParallelFilterCandidateOp":
             return  self._makeFilterFn(taskDescriptor, config)
         else:
