--- conflicted
+++ resolved
@@ -319,95 +319,55 @@
         return fn
 
     def _makeFilterFn(self, td: TaskDescriptor, shouldProfile: bool=False):
-            # compute record schema and type
-            doc_schema = str(td.inputSchema)
-            doc_type = td.inputSchema.className()
-<<<<<<< HEAD
-    
-            # if filter has a function, simply return a wrapper around that function
-            if td.filter.filterFn is not None:
-                def nonLLMFilter(candidate: DataRecord):
-                    start_time = time.time()
-                    result = td.filter.filterFn(candidate)
-                    fn_call_duration_secs = time.time() - start_time
-
-                    # if profiling, set record's stats for the given op_id
-                    if shouldProfile:
-                        candidate._stats[td.op_id] = FilterNonLLMStats(
-                            fn_call_duration_secs=fn_call_duration_secs,
-                            filter=str(td.filter.filterFn),
-                        )
-
-                    # set _passed_filter attribute and return record
-                    setattr(candidate, "_passed_filter", result)
-                    print(f"ran filter function on {candidate}")
-=======
-
-            # By default, a filter requires an LLM invocation to run
-            # Someday maybe we will offer the user the chance to run a hard-coded function.
-            # Or maybe we will ask the LLM to synthesize traditional code here.
-            def createLLMFilter(filterCondition: str):
-                def llmFilter(candidate: DataRecord):
-                    # do not filter candidate if it doesn't match inputSchema
-                    if not candidate.schema == td.inputSchema:
-                        return False
-
-                    # create generator
-                    generator = None
-                    if td.prompt_strategy == PromptStrategy.DSPY_COT_BOOL:
-                        generator = DSPyGenerator(td.model.value, td.prompt_strategy, doc_schema, doc_type, self._verbose)
-                    # TODO
-                    elif td.prompt_strategy == PromptStrategy.ZERO_SHOT:
-                        raise Exception("not implemented yet")
-                    # TODO
-                    elif td.prompt_strategy == PromptStrategy.FEW_SHOT:
-                        raise Exception("not implemented yet")
-                    # TODO
-                    elif td.prompt_strategy == PromptStrategy.CODE_GEN_BOOL:
-                        raise Exception("not implemented yet")
-
-                    # invoke LLM to generate filter decision (True or False)
-                    text_content = candidate.asJSON()
-                    try:
-                        response, gen_stats = generator.generate(context=text_content, question=filterCondition)
-                        # if profiling, set record's stats for the given op_id
-                        if shouldProfile:
-                            candidate._stats[td.op_id] = FilterLLMStats(gen_stats=gen_stats, filter=filterCondition)
-
-                        # set _passed_filter attribute and return record
-                        setattr(candidate, "_passed_filter", "true" in response.lower()) # response.lower() == "true"
-                    except Exception as e:
-                        # If there is an exception consider the record as not passing the filter
-                        print(f"Error invoking LLM for filter: {e}")
-                        setattr(candidate, "_passed_filter", False)
->>>>>>> e0bf6cd1
-
-                    return candidate
-
-                return nonLLMFilter
-
-            # otherwise, the filter requires an LLM invocation to run
-            def llmFilter(candidate: DataRecord):
-                # do not filter candidate if it doesn't match inputSchema
-                if not candidate.schema == td.inputSchema:
-                    return False
-
-                # create generator
-                generator = None
-                if td.prompt_strategy == PromptStrategy.DSPY_COT_BOOL:
-                    generator = DSPyGenerator(td.model.value, td.prompt_strategy, doc_schema, doc_type, self._verbose)
-                # TODO
-                elif td.prompt_strategy == PromptStrategy.ZERO_SHOT:
-                    raise Exception("not implemented yet")
-                # TODO
-                elif td.prompt_strategy == PromptStrategy.FEW_SHOT:
-                    raise Exception("not implemented yet")
-                # TODO
-                elif td.prompt_strategy == PromptStrategy.CODE_GEN_BOOL:
-                    raise Exception("not implemented yet")
-
-                # invoke LLM to generate filter decision (True or False)
-                text_content = candidate.asTextJSON()
+        # compute record schema and type
+        doc_schema = str(td.inputSchema)
+        doc_type = td.inputSchema.className()
+
+        # if filter has a function, simply return a wrapper around that function
+        if td.filter.filterFn is not None:
+            def nonLLMFilter(candidate: DataRecord):
+                start_time = time.time()
+                result = td.filter.filterFn(candidate)
+                fn_call_duration_secs = time.time() - start_time
+
+                # if profiling, set record's stats for the given op_id
+                if shouldProfile:
+                    candidate._stats[td.op_id] = FilterNonLLMStats(
+                        fn_call_duration_secs=fn_call_duration_secs,
+                        filter=str(td.filter.filterFn),
+                    )
+
+                # set _passed_filter attribute and return record
+                setattr(candidate, "_passed_filter", result)
+                print(f"ran filter function on {candidate}")
+
+                return candidate
+
+            return nonLLMFilter
+
+        # otherwise, the filter requires an LLM invocation to run
+        def llmFilter(candidate: DataRecord):
+            # do not filter candidate if it doesn't match inputSchema
+            if not candidate.schema == td.inputSchema:
+                return False
+
+            # create generator
+            generator = None
+            if td.prompt_strategy == PromptStrategy.DSPY_COT_BOOL:
+                generator = DSPyGenerator(td.model.value, td.prompt_strategy, doc_schema, doc_type, self._verbose)
+            # TODO
+            elif td.prompt_strategy == PromptStrategy.ZERO_SHOT:
+                raise Exception("not implemented yet")
+            # TODO
+            elif td.prompt_strategy == PromptStrategy.FEW_SHOT:
+                raise Exception("not implemented yet")
+            # TODO
+            elif td.prompt_strategy == PromptStrategy.CODE_GEN_BOOL:
+                raise Exception("not implemented yet")
+
+            # invoke LLM to generate filter decision (True or False)
+            text_content = candidate.asTextJSON()
+            try:
                 response, gen_stats = generator.generate(context=text_content, question=td.filter.filterCondition)
 
                 # if profiling, set record's stats for the given op_id
@@ -416,10 +376,14 @@
 
                 # set _passed_filter attribute and return record
                 setattr(candidate, "_passed_filter", "true" in response.lower())
-
-                return candidate
-
-            return llmFilter
+            except Exception as e:
+                # If there is an exception consider the record as not passing the filter
+                print(f"Error invoking LLM for filter: {e}")
+                setattr(candidate, "_passed_filter", False)
+
+            return candidate
+
+        return llmFilter
 
 
     def synthesize(self, td: TaskDescriptor, shouldProfile: bool=False):
