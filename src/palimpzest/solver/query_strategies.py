--- conflicted
+++ resolved
@@ -156,12 +156,8 @@
         if td.prompt_strategy == PromptStrategy.DSPY_COT_QA:
             # invoke LLM to generate output JSON
             generator = DSPyGenerator(td.model.value, td.prompt_strategy, doc_schema, doc_type, verbose)
-<<<<<<< HEAD
-            answer, gen_stats = generator.generate(text_content, promptQuestion)
-=======
             answer, gen_stats = generator.generate(text_content, promptQuestion, budget=td.token_budget)
 
->>>>>>> b22a3687
             # construct BondedQueryStats object
             bonded_query_stats = BondedQueryStats(
                 gen_stats=gen_stats,
