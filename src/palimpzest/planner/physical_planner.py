--- conflicted
+++ resolved
@@ -384,12 +384,6 @@
             return sentinel_plans
 
         # compute all physical plans for this logical plan
-<<<<<<< HEAD
-        physicalPlans = [
-            physicalPlan for physicalPlan in self._createPhysicalPlans(logical_plan)
-        ]
-=======
         physicalPlans = self._createPhysicalPlans(logical_plan)
->>>>>>> e2eec6dc
         print(f"INITIAL PLANS: {len(physicalPlans)}")
         return physicalPlans