from palimpzest.config import Config
from palimpzest.constants import PZ_DIR
from palimpzest.datasources import DirectorySource, FileSource, MemorySource, UserSource

import os
import pickle
import sys
import yaml
from threading import Lock

class DataDirectorySingletonMeta(type):
    _instances = {}
    _lock: Lock = Lock()

    def __call__(cls, *args, **kwargs):
        with cls._lock:
            if cls not in cls._instances:
                instance = super(DataDirectorySingletonMeta, cls).__call__(*args, **kwargs)
                cls._instances[cls] = instance
        return cls._instances[cls]    
<<<<<<< HEAD
=======


class CacheService:
    """This class manages the cache for the DataDirectory and other misc PZ components.
       Eventually modify this to be durable and to have expiration policies."""
    def __init__(self):
        self.allCaches = {}

    def getCachedData(self, cacheName, cacheKey):
        return self.allCaches.setdefault(cacheName, {}).get(cacheKey, None)

    def putCachedData(self, cacheName, cacheKey, cacheVal):
        self.allCaches.setdefault(cacheName, {})[cacheKey] = cacheVal
>>>>>>> 27aa2322

# TODO: possibly rename to the PZManager, as it also manages the current config
class DataDirectory(metaclass=DataDirectorySingletonMeta):
    """The DataDirectory is a registry of data sources."""

    def __init__(self):
        self._registry = {}
        self._cache = {}
        self._tempCache = {}
        self.cacheService = CacheService()

        # set up data directory
        self._dir = PZ_DIR
        current_config_path = os.path.join(self._dir, "current_config.yaml")
        if not os.path.exists(self._dir):
            os.makedirs(self._dir)
            os.makedirs(self._dir + "/data/registered")
            os.makedirs(self._dir + "/data/cache")
            pickle.dump(self._registry, open(self._dir + "/data/cache/registry.pkl", "wb"))

            # create default config
            default_config = Config("default")
            default_config.set_current_config()

        # read current config (and dict. of configs) from disk
        self.current_config = None
        if os.path.exists(current_config_path):
            with open(current_config_path, 'r') as f:
                current_config_dict = yaml.safe_load(f)
                self.current_config = Config(current_config_dict['current_config_name'])

        # initialize the file cache directory, defaulting to the system's temporary directory "tmp/pz"
        pz_file_cache_dir = self.current_config.get("filecachedir")
        if not os.path.exists(pz_file_cache_dir):
            os.makedirs(pz_file_cache_dir)

        # Unpickle the registry of data sources
        if os.path.exists(self._dir + "/data/cache/registry.pkl"):
            self._registry = pickle.load(open(self._dir + "/data/cache/registry.pkl", "rb"))

        # Iterate through all items in the cache directory, and rebuild the table of entries
        for root, _, files in os.walk(self._dir + "/data/cache"):
            for file in files:
                if file.endswith(".cached"):
                    cacheId = file[:-7]
                    self._cache[cacheId] = root + "/" + file

    def getCacheService(self):
        return self.cacheService

    def getConfig(self):
        return self.current_config._load_config()

    def getFileCacheDir(self):
        return self.current_config.get("filecachedir")

    #
    # These methods handle properly registered data files, meant to be kept over the long haul
    #
    def registerLocalDirectory(self, path, dataset_id):
        """Register a local directory as a data source."""
        self._registry[dataset_id] = ("dir", path)
        if not dataset_id.startswith("ephemeral"):
            pickle.dump(self._registry, open(self._dir + "/data/cache/registry.pkl", "wb"))

    def registerLocalFile(self, path, dataset_id):
        """Register a local file as a data source."""
        self._registry[dataset_id] = ("file", path)
        if not dataset_id.startswith("ephemeral"):
            pickle.dump(self._registry, open(self._dir + "/data/cache/registry.pkl", "wb"))

    def registerDataset(self, vals, dataset_id):
        """Register an in-memory dataset as a data source"""
        self._registry[dataset_id] = ("memory", vals)
        if not dataset_id.startswith("ephemeral"):
            pickle.dump(self._registry, open(self._dir + "/data/cache/registry.pkl", "wb"))

    def registerUserSource(self, src:UserSource, dataset_id:str):
        """Register a user source as a data source."""
        self._registry[dataset_id] = ("user", src)
#        # user sources are always ephemeral

    def getRegisteredDataset(self, dataset_id):
        """Return a dataset from the registry."""
        if not dataset_id in self._registry:
            raise Exception("Cannot find dataset", dataset_id, "in the registry.")
        
        entry, rock = self._registry[dataset_id]
        if entry == "dir":
            return DirectorySource(rock, dataset_id)
        elif entry == "file":
            return FileSource(rock, dataset_id)
        elif entry == "memory":
            return MemorySource(rock, dataset_id)
        elif entry == "user":
            src = rock
            return src
        else:
            raise Exception("Unknown entry type")

    def getRegisteredDatasetType(self, dataset_id):
        """Return the type of the given dataset in the registry."""
        if not dataset_id in self._registry:
            raise Exception("Cannot find dataset", dataset_id, "in the registry.")

        entry, _ = self._registry[dataset_id]

        return entry

    def getSize(self, dataset_id):
        """Return the size (in bytes) of a dataset."""
        if not dataset_id in self._registry:
            raise Exception("Cannot find dataset", dataset_id, "in the registry.")
        
        entry, rock = self._registry[dataset_id]
        if entry == "dir":
            # Sum the size in bytes of every file in the directory
            path = rock
            return sum([os.path.getsize(os.path.join(path, name)) for name in os.listdir(path) if os.path.isfile(os.path.join(path, name))])
        elif entry == "file":
            # Get the size of the file in bytes
            path = rock
            return os.path.getsize(path)
        elif entry == "memory":
            # get the size of the values in bytes
            return sys.getsizeof(rock)
        elif entry == "user":
            return rock.getSize()
        else:
            raise Exception("Unknown entry type")

    def getCardinality(self, dataset_id):
        """Return the number of records in a dataset."""
        if not dataset_id in self._registry:
            raise Exception("Cannot find dataset", dataset_id, "in the registry.")
        
        entry, rock = self._registry[dataset_id]
        if entry == "dir":
            # Return the number of files in the directory
            path = rock
            return len([name for name in os.listdir(path) if os.path.isfile(os.path.join(path, name))])
        elif entry == "file":
            # Return 1
            return 1
        elif entry == "memory":
            # Return the number of elements in the values list
            return len(rock)
        elif entry == "user":
            return rock.getCardinality()
        else:
            raise Exception("Unknown entry type")

    def listRegisteredDatasets(self):
        """Return a list of registered datasets."""
        return self._registry.items()

    def rmRegisteredDataset(self, dataset_id):
        """Remove a dataset from the registry."""
        del self._registry[dataset_id]
        pickle.dump(self._registry, open(self._dir + "/data/cache/registry.pkl", "wb"))

    #
    # These methods handle cached results. They are meant to be persisted for performance reasons,
    # but can always be recomputed if necessary.
    #
    def getCachedResult(self, cacheId):
        """Return a cached result."""
        if not cacheId in self._cache:
            return None

        cachedResult = pickle.load(open(self._cache[cacheId], "rb"))
        def iterateOverCachedResult():
            for x in cachedResult:
                yield x
        return iterateOverCachedResult()

    def clearCache(self, keep_registry=False):
        """Clear the cache."""
        self._cache = {}
        self._tempCache = {}

        # Delete all files in the cache directory (except registry.pkl if keep_registry=True)
        for root, dirs, files in os.walk(self._dir + "/data/cache"):
            for file in files:
                if os.path.basename(file) != "registry.pkl" or keep_registry is False:
                    os.remove(root + "/" + file)

    def hasCachedAnswer(self, cacheId):
        """Check if a dataset is in the cache."""
        return cacheId in self._cache

    def openCache(self, cacheId):
        if not cacheId is None and not cacheId in self._cache and not cacheId in self._tempCache:
            self._tempCache[cacheId] = []
            return True
        return False

    def appendCache(self, cacheId, data):
        self._tempCache[cacheId].append(data)

    def closeCache(self, cacheId):
        """Close the cache."""
        filename = self._dir + "/data/cache/" + cacheId + ".cached"
        pickle.dump(self._tempCache[cacheId], open(filename, "wb"))
        del self._tempCache[cacheId]
        self._cache[cacheId] = filename

    def exists(self, dataset_id):
        print("Checking if exists", dataset_id, "in", self._registry)
        return dataset_id in self._registry

    def getPath(self, dataset_id):
        if not dataset_id in self._registry:
            raise Exception("Cannot find dataset", dataset_id, "in the registry.")
        entry, path = self._registry[dataset_id]
        return path<|MERGE_RESOLUTION|>--- conflicted
+++ resolved
@@ -18,8 +18,6 @@
                 instance = super(DataDirectorySingletonMeta, cls).__call__(*args, **kwargs)
                 cls._instances[cls] = instance
         return cls._instances[cls]    
-<<<<<<< HEAD
-=======
 
 
 class CacheService:
@@ -33,7 +31,6 @@
 
     def putCachedData(self, cacheName, cacheKey, cacheVal):
         self.allCaches.setdefault(cacheName, {})[cacheKey] = cacheVal
->>>>>>> 27aa2322
 
 # TODO: possibly rename to the PZManager, as it also manages the current config
 class DataDirectory(metaclass=DataDirectorySingletonMeta):
