"""GV have to separate cost estimator from sthe StatsProcessor because of circular dependency.
Operators needs statprocessors, defined in stats.py
CostEstimators needs PhysicalPlans which needs operators.py

I de-statified methods within the class and made estimate_plan_cost the explicit function called on a per-plan basis by the execution engine.
"""

from __future__ import annotations
import sys

from palimpzest.constants import Cardinality, GPT_4_MODEL_CARD, Model, MODEL_CARDS, QueryStrategy
from palimpzest.dataclasses import OperatorCostEstimates, RecordOpStats
from palimpzest.datamanager import DataDirectory
from palimpzest.planner import PhysicalPlan
from palimpzest.utils import getModels

import palimpzest as pz

from typing import Any, Dict, List, Optional, Tuple

import pandas as pd
import math

# TYPE DEFINITIONS
SampleExecutionData = Dict[str, Any] # TODO: dataclass?


class CostEstimator:
    """
    This class takes in a list of SampleExecutionData and exposes a function which uses this data
    to perform cost estimation on a list of physical plans.
    """

    hardcoded_converts = [op.__name__ for op in pz.operators.PHYSICAL_OPERATORS if op.final and issubclass(op, pz.HardcodedConvert)]

    def __init__(self, source_dataset_id: str, sample_execution_data: List[RecordOpStats] = []):
        # store source dataset id to help with estimating cardinalities
        self.source_dataset_id = source_dataset_id

        # construct full dataset of samples
        self.sample_execution_data_df = (
            pd.DataFrame(sample_execution_data)
            if len(sample_execution_data) > 0
            else None
        )
        # df contains a column called record_state, that sometimes contain a dict
        # we want to extract the keys from the dict and create a new column for each key
        

        # TODO: come up w/solution for listing operators by name due to circular import
        # determine the set of operators which may use a distinct model

        # reference to data directory
        self.datadir = DataDirectory()
        # TODO: Are there op_ids that repeat across plans? Otherwise we can move this into estimate_plan_cost function

        self.operator_estimates = self._compute_operator_estimates()

    def _est_time_per_record(self,
        op_df: pd.DataFrame, model_name: Optional[str] = None, agg: str = "mean"
    ) -> float:
        """
        Given sample cost data observations for a specific operation, compute the aggregate over
        the `time_per_record` column.
        """
        # use model-specific estimate if possible
        if model_name is not None:
            model_df = op_df[op_df.model_name == model_name]
            if not model_df.empty:
                return model_df["time_per_record"].agg(agg=agg).iloc[0]

        # compute aggregate
        return op_df["time_per_record"].agg(agg=agg).iloc[0]

    def _est_cost_per_record(self,
        op_df: pd.DataFrame, model_name: Optional[str] = None, agg: str = "mean"
    ) -> float:
        """
        Given sample cost data observations for a specific operation, compute the aggregate over
        the sum of the `input_usd` and `output_usd` columns.
        """
        # use model-specific estimate if possible
        if model_name is not None:
            model_df = op_df[op_df.model_name == model_name]
            if not model_df.empty:
                return (
                    (model_df["total_input_cost"] + model_df["total_output_cost"])
                    .agg(agg=agg)
                    .iloc[0]
                )

        # # adjust cost from sample model to this model
        # this_model_usd_per_input_token = MODEL_CARDS[model_name]['usd_per_input_token']
        # model_to_usd_per_input_token = {
        #     model_name: model_card['usd_per_input_token']
        #     for model_name, model_card in MODEL_CARDS.items()
        # }
        # this_model_usd_per_output_token = MODEL_CARDS[model_name]['usd_per_output_token']
        # model_to_usd_per_output_token = {
        #     model_name: model_card['usd_per_output_token']
        #     for model_name, model_card in MODEL_CARDS.items()
        # }
        # df.loc[:, 'adj_input_usd'] = df.apply(lambda row: row['input_usd'] * (this_model_usd_per_input_token / model_to_usd_per_input_token[row['model_name']]), axis=1)
        # df.loc[:, 'adj_output_usd'] = df.apply(lambda row: row['output_usd'] * (this_model_usd_per_output_token / model_to_usd_per_output_token[row['model_name']]), axis=1)

        # # compute average combined input/output usd spent
        # return (df['adj_input_usd'] + df['adj_output_usd']).agg(agg=agg).iloc[0]

        return (op_df["total_input_cost"] + op_df["total_output_cost"]).agg(agg=agg).iloc[0]

    def _est_tokens_per_record(self,
        op_df: pd.DataFrame, model_name: Optional[str] = None, agg: str = "mean"
    ) -> Tuple[float, float]:
        """
        Given sample cost data observations for a specific operation, compute the aggregate over
        the `total_input_tokens` and `total_output_tokens` columns.
        """
        # use model-specific estimate if possible
        if model_name is not None:
            model_df = op_df[op_df.model_name == model_name]
            if not model_df.empty:
                return (
                    model_df["total_input_tokens"].agg(agg=agg).iloc[0],
                    model_df["total_output_tokens"].agg(agg=agg).iloc[0],
                )

        # compute aggregate
        return (
            op_df["total_input_tokens"].agg(agg=agg).iloc[0],
            op_df["total_output_tokens"].agg(agg=agg).iloc[0],
        )

    def _est_cardinality(self, op_df: pd.DataFrame, model_name: Optional[str] = None) -> float:
        """
        Given sample cost data observations for a specific operation, compute the number of
        rows output by the operation.

        NOTE: right now, this should only be used by the ApplyGroupByOp as a way to gauge the
        number of output groups. Using this to estimate, e.g. the cardinality of a filter,
        convert, or base scan will lead to wildly inaccurate results because the absolute value
        of these cardinalities will simply be a reflection of the sample size.

        For those operations, we use the `_est_selectivity` function to estimate the operator's
        selectivity, which we can apply to an est. of the operator's input cardinality.
        """
        try:
            return len(op_df) / len(op_df.plan_id.unique())
        except:
            # TODO where do we get the plan_id from?
            return len(op_df)

    def _est_selectivity(self,
        df: pd.DataFrame, op_df: pd.DataFrame, model_name: Optional[str] = None
    ) -> float:
        """
        Given sample cost data observations for the plan and a specific operation, compute
        the ratio of records between this operator and its source operator.
        """
        # use model-specific estimate if possible
        if model_name is not None:
            model_op_df = op_df[op_df.model_name == model_name]
            if not model_op_df.empty:
                num_input_records = model_op_df.shape[0]

                # get subset of records that were the source to this operator
                op_name = str(model_op_df.op_name.iloc[0])
                num_output_records = None
                if "filter" in op_name:
                    num_output_records = model_op_df.passed_filter.sum()
                else:
                    op_ids = model_op_df.op_id.unique().tolist()
                    num_output_records = df[df.source_op_id.isin(op_ids)].shape[0]

                return num_output_records / num_input_records

        # otherwise average selectivity across all ops
        num_input_records = op_df.shape[0]

        # get subset of records that were the source to this operator
        op_name = str(op_df.op_name.iloc[0])
        num_output_records = None
        if "filter" in op_name:
            num_output_records = op_df.passed_filter.sum()
        else:
            op_ids = op_df.op_id.unique().tolist()
            num_output_records = df[df.source_op_id.isin(op_ids)].shape[0]

        return num_output_records / num_input_records

    def _is_correct(self, row):
        # simple equality check suffices for filter
        if "filter" in row["op_name"].lower():
            return int(row["answer"] == row["accepted_answer"])

        # otherwise, check equality on a per-key basis
        try:
            # we'll measure recal on accepted_answer, as extraneous info is often not an issue
            answer = row["answer"]
            accepted_answer = row["accepted_answer"]
            tp = 0
            for key, value in accepted_answer.items():
                if key in answer and answer[key] == value:
                    tp += 1

            return tp / len(accepted_answer)

        except Exception as e:
            print(f"WARNING: error decoding answer or accepted_answer: {str(e)}")
            return 0
            

    def _est_quality_gpt4_baseline(self, op_df: pd.DataFrame, model_name: Optional[str] = None) -> float:
        record_uuids = op_df.record_uuid.unique()

        # # compute GPT-4's answer (per-record) across all models; fall-back to most common answer if GPT-4 is not present
        record_uuid_to_answer = {}
        for record_uuid in record_uuids:
            # TODO is the fillna correct?
            record_df = op_df[op_df.record_uuid == record_uuid]
            gpt4_most_common_answer = record_df[
                record_df.model_name == Model.GPT_4.value
            ].answer.mode()

            all_models_most_common_answer = record_df.answer.mode()

            if not gpt4_most_common_answer.empty:
                record_uuid_to_answer[record_uuid] = gpt4_most_common_answer.iloc[0]
            elif not all_models_most_common_answer.empty:
                record_uuid_to_answer[record_uuid] = all_models_most_common_answer.iloc[0]
            else:
                record_uuid_to_answer[record_uuid] = None

        # compute accepted answers and clean all answers
        pd.options.mode.chained_assignment = None  # turn off copy warnings
        op_df.loc[:, "accepted_answer"] = op_df.record_uuid.apply(
            lambda uuid: record_uuid_to_answer[uuid]
        )
        op_df.loc[:, "correct"] = op_df.apply(lambda row: self._is_correct(row), axis=1)

        # get subset of observations for model_name and estimate quality w/fraction of answers that match accepted answer
        model_df = (
            op_df[op_df.model_name == model_name]
            if model_name is not None
            else op_df[op_df.model_name.isna()]
        )

        est_quality = (
            model_df.correct.sum() / model_df.shape[0]
            if not model_df.empty
            else (
                op_df.correct.sum() / op_df.shape[0]
                if not op_df.empty
                else MODEL_CARDS[model_name]["MMLU"] / 100.0
            )
        )

        return est_quality
    

    def _est_quality(self, op_df: pd.DataFrame, model_name: Optional[str] = None) -> float:
        """
        Given sample cost data observations for a specific operation, compute the an estimate
        of the quality of its outputs by using GPT-4 as a champion model.
        """
        # get unique set of records
        record_uuids = op_df.record_uuid.unique()
        final_quality = 0.0
        for record_uuid in record_uuids:
            record_df = op_df[op_df.record_uuid == record_uuid]
            qulaity_score_per_record = record_df.quality_per_record.mode()
            if qulaity_score_per_record.item() == -1.0:
                return self._est_quality_gpt4_baseline(op_df, model_name=model_name)
            final_quality += qulaity_score_per_record.item()

        return final_quality / len(record_uuids)
            

        # # compute GPT-4's answer (per-record) across all models; fall-back to most common answer if GPT-4 is not present
        # record_uuid_to_answer = {}
        # for record_uuid in record_uuids:
        #     record_df = op_df[op_df.record_uuid == record_uuid]
        #     gpt4_most_common_answer = record_df[
        #         record_df.model_name == Model.GPT_4.value
        #     ].answer.mode()

        #     if not gpt4_most_common_answer.empty:
        #         record_uuid_to_answer[record_uuid] = gpt4_most_common_answer.iloc[0]
        #     else:
        #         try:
        #             record_uuid_to_answer[record_uuid] = record_df.answer.mode().iloc[0]
        #         except Exception as e:
        #             import pdb; pdb.set_trace()

        # # compute accepted answers and clean all answers
        # pd.options.mode.chained_assignment = None  # turn off copy warnings
        # op_df.loc[:, "accepted_answer"] = op_df.record_uuid.apply(
        #     lambda uuid: record_uuid_to_answer[uuid]
        # )
        # op_df.loc[:, "correct"] = op_df.apply(lambda row: self._is_correct(row), axis=1)

        # # get subset of observations for model_name and estimate quality w/fraction of answers that match accepted answer
        # model_df = (
        #     op_df[op_df.model_name == model_name]
        #     if model_name is not None
        #     else op_df[op_df.model_name.isna()]
        # )

        # est_quality = (
        #     model_df.correct.sum() / model_df.shape[0]
        #     if not model_df.empty
        #     else (
        #         op_df.correct.sum() / op_df.shape[0]
        #         if not op_df.empty
        #         else MODEL_CARDS[model_name]["MMLU"] / 100.0
        #     )
        # )

    def _compute_operator_estimates(self) -> Optional[Dict[str, Any]]:
        """
        Compute per-operator estimates of runtime, cost, and quality.
        """
        # if we don't have sample execution data, we cannot compute per-operator estimates
        if self.sample_execution_data_df is None:
            return None
        # get the set of operator ids for which we have sample data
        op_ids = self.sample_execution_data_df.op_id.unique()

        # compute estimates of runtime, cost, and quality (and intermediates like cardinality) for every operator
        operator_estimates = {}
        for op_id in op_ids:
            # filter for subset of sample execution data related to this operation
            op_df = self.sample_execution_data_df[
                self.sample_execution_data_df.op_id == op_id
            ]

            # skip computing an estimate if we didn't capture any sampling data for this operator
            # (this can happen if/when upstream filter operation(s) filter out all records) 
            if op_df.empty:
                continue

            # initialize estimates
            estimates = {}

            # get the op_name for this operation
            model_name = op_df.model_name.iloc[0] if op_df.model_name.iloc[0] is not None else None
            op_name = str(op_df.op_name.iloc[0])
            if model_name is not None:
                # compute estimates per-model, and add None which forces computation of avg. across all models
                model_names = [m.value for m in getModels(include_vision=True)] + [None]
                # model_names = op_df.model_name.unique().tolist()
                estimates = {model_name: None for model_name in model_names}
                for model_name in model_names:
                    est_tokens = self._est_tokens_per_record(op_df, model_name=model_name)
                    model_estimates = {
                        "time_per_record": self._est_time_per_record(op_df, model_name=model_name),
                        "cost_per_record": self._est_cost_per_record(op_df, model_name=model_name),
                        "input_tokens": est_tokens[0],
                        "output_tokens": est_tokens[1],
                        "selectivity": self._est_selectivity(self.sample_execution_data_df, op_df, model_name=model_name),
                        "quality": self._est_quality(op_df, model_name=model_name),
                    }
                    estimates[model_name] = model_estimates

            elif op_name in (["NonLLMFilter"]+ self.hardcoded_converts):
                est_tokens = self._est_tokens_per_record(op_df)
                estimates = {
                    "time_per_record": self._est_time_per_record(op_df),
                    "cost_per_record": self._est_cost_per_record(op_df),
                    "selectivity": self._est_selectivity(self.sample_execution_data_df, op_df),
                    "quality": self._est_quality(op_df, model_name=model_name),
                }

            elif op_name in ["MarshalAndScanDataOp", "CacheScanDataOp", "LimitScanOp", "ApplyCountAggregateOp", "ApplyAverageAggregateOp"]:
                estimates = {
                    "time_per_record": self._est_time_per_record(op_df),
                }

            elif op_name in ["ApplyGroupByOp"]:
                estimates = {
                    "time_per_record": self._est_time_per_record(op_df),
                    "cardinality": self._est_cardinality(op_df),
                }
            #TODO(chjun): Temporary fix. We need to revisit there later.
            elif op_name in ["ConvertFileToXLS", "ConvertXLSToTable"]:
                estimates = {
                    "time_per_record": self._est_time_per_record(op_df),
                }
            else:
                #TODO(chjun): Temporary fix. We need to revisit there later.
                raise NotImplementedError(f"Operator {op_name} not yet supported")

            operator_estimates[op_id] = estimates
        
        return operator_estimates

    def estimate_plan_cost(self, physical_plan: PhysicalPlan) -> Tuple[float, float, float]:
        # initialize dictionary w/estimates for entire plan
        plan_estimates = {"total_time": 0.0, "total_cost": 0.0, "quality": 0.0}
        sample_op_estimates = self.operator_estimates

        op_estimates, source_op_estimates = None, None
        for op in physical_plan.operators:
            # get identifier for operation which is unique within sentinel plan but consistent across sentinels
            op_id = op.get_op_id()

            # initialize estimates of operator metrics based on naive (but sometimes precise) logic
            if isinstance(op, pz.MarshalAndScanDataOp):
                # get handle to DataSource and pre-compute its size (number of records)
                datasource = self.datadir.getRegisteredDataset(self.source_dataset_id)
                datasource_len = len(datasource)
                datasource_memsize = datasource.getSize()

                source_op_estimates = OperatorCostEstimates(
                    cardinality=datasource_len,
                    time_per_record=0.0,
                    cost_per_record=0.0,
                    quality=1.0,
                )

                op_estimates = op.naiveCostEstimates(source_op_estimates,
                                                     input_cardinality=datasource.cardinality,
                                                     input_record_size_in_bytes=datasource_memsize/datasource_len)

            elif isinstance(op, pz.CacheScanDataOp):
                datasource = self.datadir.getCachedResult(op.cachedDataIdentifier)
                datasource_len = len(datasource)
                datasource_memsize = datasource.getSize()

                source_op_estimates = OperatorCostEstimates(
                    cardinality=datasource_len,
                    time_per_record=0.0,
                    cost_per_record=0.0,
                    quality=1.0,
                )

                op_estimates = op.naiveCostEstimates(source_op_estimates,
                                                     input_cardinality=Cardinality.ONE_TO_ONE,
                                                     input_record_size_in_bytes=datasource_memsize/datasource_len)

            else:
                op_estimates =  op.naiveCostEstimates(source_op_estimates)

            # if we have sample execution data, update naive estimates with more informed ones
            if sample_op_estimates is not None and op_id in sample_op_estimates:
                if isinstance(op, pz.MarshalAndScanDataOp) or isinstance(op, pz.CacheScanDataOp):
                    op_estimates.time_per_record = sample_op_estimates[op_id]["time_per_record"]

                elif isinstance(op, pz.ApplyGroupByOp):
                    op_estimates.cardinality = sample_op_estimates[op_id]["cardinality"]
                    op_estimates.time_per_record = sample_op_estimates[op_id]["time_per_record"]

                elif isinstance(op, pz.ApplyCountAggregateOp) or isinstance(op, pz.ApplyAverageAggregateOp):
                    op_estimates.time_per_record = sample_op_estimates[op_id]["time_per_record"]

                elif isinstance(op, pz.LimitScanOp):
                    op_estimates.time_per_record = sample_op_estimates[op_id]["time_per_record"]
            
                elif isinstance(op, pz.NonLLMFilter):
                    op_estimates.time_per_record = sample_op_estimates[op_id]["time_per_record"]
                    op_estimates.cardinality = source_op_estimates.cardinality * sample_op_estimates[op_id]["selectivity"]
                    op_estimates.cost_per_record = sample_op_estimates[op_id]["cost_per_record"]

                elif isinstance(op, pz.HardcodedConvert):
<<<<<<< HEAD
                    # TODO(chjun): temporary fix. Remove for not implemented 
                    # op_estimates.cardinality = source_op_estimates.cardinality * sample_op_estimates[op_id]["selectivity"]
=======
                    op_estimates.cardinality = source_op_estimates.cardinality * sample_op_estimates[op_id]["selectivity"]
>>>>>>> da77d680
                    op_estimates.time_per_record = sample_op_estimates[op_id]["time_per_record"]

                elif isinstance(op, pz.LLMFilter):
                    model_name = op.model.value
                    # TODO: account for scenario where model_name does not have samples but another model does
                    op_estimates.cardinality = source_op_estimates.cardinality * sample_op_estimates[op_id][model_name]["selectivity"]
                    op_estimates.time_per_record = sample_op_estimates[op_id][model_name]["time_per_record"]
                    op_estimates.cost_per_record = sample_op_estimates[op_id][model_name]["cost_per_record"]
                    op_estimates.quality = sample_op_estimates[op_id][model_name]["quality"]
                
                elif isinstance(op, pz.LLMConvert):
                    model_name = op.model.value
                    # TODO: account for scenario where model_name does not have samples but another model does
                    op_estimates.cardinality = source_op_estimates.cardinality * sample_op_estimates[op_id][model_name]["selectivity"]
                    op_estimates.time_per_record = sample_op_estimates[op_id][model_name]["time_per_record"]
                    op_estimates.cost_per_record = sample_op_estimates[op_id][model_name]["cost_per_record"]
                    op_estimates.quality = sample_op_estimates[op_id][model_name]["quality"]
                    # TODO: if code synth. fails, this will turn into ConventionalQuery calls to GPT-3.5,
                    #       which would wildly mess up estimate of time and cost per-record
                    # do code synthesis adjustment
                    if op.query_strategy in [
                        QueryStrategy.CODE_GEN_WITH_FALLBACK,
                        QueryStrategy.CODE_GEN,
                    ]:
                        op_estimates.time_per_record = 1e-5
                        op_estimates.cost_per_record = 1e-4
                        op_estimates.quality = op_estimates.quality * (GPT_4_MODEL_CARD["code"] / 100.0)

                    # token reduction adjustment
                    if op.token_budget is not None and op.token_budget < 1.0:
                        input_tokens = op.token_budget * sample_op_estimates[op_id][model_name]["input_tokens"]
                        output_tokens = sample_op_estimates[op_id][model_name]["output_tokens"]
                        op_estimates.cost_per_record = (
                            MODEL_CARDS[op.model.value]["usd_per_input_token"] * input_tokens
                            + MODEL_CARDS[op.model.value]["usd_per_output_token"] * output_tokens
                        )
                        op_estimates.quality = op_estimates.quality * math.sqrt(math.sqrt(op.token_budget))

                else:
                    raise Exception("Unknown operator")


            # NOTE: a slightly more accurate thing to do would be to estimate the time_per_record based on the
            #       *input* cardinality to the operator and multiply by the estimated input cardinality.
            # update plan estimates
            plan_estimates["total_time"] += op_estimates.time_per_record * op_estimates.cardinality
            plan_estimates["total_cost"] += op_estimates.cost_per_record * op_estimates.cardinality
            plan_estimates["quality"] *= op_estimates.quality

            # update source_op_estimates
            source_op_estimates = op_estimates

        # set the plan's estimates
        total_time = plan_estimates["total_time"]
        total_cost = plan_estimates["total_cost"]
        quality = plan_estimates["quality"]

        return total_time, total_cost, quality

    # def estimate_plan_costs(self, physical_plans: List[PhysicalPlan]) -> List[PhysicalPlan]:
    #     """
    #     Estimate the cost of each physical plan by making use of the sample execution data
    #     provided to the CostEstimator. The plan cost, runtime, and quality are set as attributes
    #     on each physical plan and the updated set of physical plans is returned.
    #     """
    #     operator_estimates = self._compute_operator_estimates()

    #     for physical_plan in physical_plans:
    #         self._estimate_plan_cost(physical_plan, operator_estimates)

    #     return physical_plans<|MERGE_RESOLUTION|>--- conflicted
+++ resolved
@@ -461,12 +461,7 @@
                     op_estimates.cost_per_record = sample_op_estimates[op_id]["cost_per_record"]
 
                 elif isinstance(op, pz.HardcodedConvert):
-<<<<<<< HEAD
-                    # TODO(chjun): temporary fix. Remove for not implemented 
-                    # op_estimates.cardinality = source_op_estimates.cardinality * sample_op_estimates[op_id]["selectivity"]
-=======
                     op_estimates.cardinality = source_op_estimates.cardinality * sample_op_estimates[op_id]["selectivity"]
->>>>>>> da77d680
                     op_estimates.time_per_record = sample_op_estimates[op_id]["time_per_record"]
 
                 elif isinstance(op, pz.LLMFilter):
