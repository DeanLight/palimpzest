from palimpzest.constants import ExecutionStrategy, Model, PlanType, PARALLEL_EXECUTION_SLEEP_INTERVAL_SECS
from palimpzest.corelib.schemas import SourceRecord
from palimpzest.dataclasses import OperatorStats, PlanStats, RecordOpStats
from palimpzest.datamanager import DataDirectory
from palimpzest.elements import DataRecord
<<<<<<< HEAD
from palimpzest.operators import (
    AggregateOp,
    DataSourcePhysicalOp,
    LimitScanOp,
    MarshalAndScanDataOp,
)
=======
from palimpzest.operators import AggregateOp, DataSourcePhysicalOp, LimitScanOp, MarshalAndScanDataOp, PhysicalOperator
>>>>>>> 7b5cde10
from palimpzest.operators.filter import FilterOp
from palimpzest.planner import LogicalPlanner, PhysicalPlanner, PhysicalPlan
from palimpzest.policy import Policy
from palimpzest.qualityestimation import ValidationData, QualityEstimator
from palimpzest.utils.model_helpers import getModels, getVisionModels
from palimpzest.datasources.datasources import DataSource
from .cost_estimator import CostEstimator
from palimpzest.sets import Set
from palimpzest.utils import getChampionModelName

from palimpzest.dataclasses import OperatorStats, PlanStats

from concurrent.futures import ThreadPoolExecutor, wait
from typing import List, Optional, Union

import multiprocessing
import os
import shutil
import time


def _getAllowedModels(self, subplan: PhysicalPlan) -> List[Model]:
    """
    This function handles the logic of determining which model(s) can be used for a Convert or Filter
    operation during physical plan construction.

    The logic for determining which models can be used is as follows:
    - If model selection is allowed --> then all models may be used
    - If the subplan does not yet have an operator which uses a (non-vision) model --> then all models may be used
    - If the subplan has an operator which uses a (non-vision) model --> only the subplan's model may be used
    """
    # return all models if model selection is allowed
    if self.allow_model_selection:
        return getModels()

    # otherwise, get models used by subplan
    subplan_model, vision_models = None, getVisionModels()
    for phys_op in subplan.operators:
        model = getattr(phys_op, "model", None)
        if model is not None and model not in vision_models:
            subplan_model = model
            break

    # return all models if subplan does not have any models yet
    if subplan_model is None:
        return getModels()

    # otherwise return the subplan model
    return [subplan_model]


class ExecutionEngine:
<<<<<<< HEAD
    def __init__(self) -> None:
        raise NotImplementedError


class SimpleExecution(ExecutionEngine):
    def __init__(
        self,
        num_samples: int = 20,
        validation_examples: ValidationData = None,  # TODO(chjun): probably not the best place, but it should stay with num_samples.
        scan_start_idx: int = 0,
        nocache: bool = False,
        include_baselines: bool = False,
        min_plans: Optional[int] = None,
        verbose: bool = False,
        available_models: Optional[List[Model]] = [],
        allow_bonded_query: Optional[List[Model]] = True,
        allow_model_selection: Optional[bool] = True,
        allow_code_synth: Optional[bool] = True,
        allow_token_reduction: Optional[bool] = True,
        useParallelOps: Optional[bool] = False,
        *args,
        **kwargs,
    ) -> None:
=======
    def __init__(self,
            num_samples: int=20,
            scan_start_idx: int=0,
            nocache: bool=False,
            include_baselines: bool=False,
            min_plans: Optional[int] = None,
            verbose: bool = False,
            available_models: List[Model] = [],
            allow_bonded_query: List[Model] = True,
            allow_model_selection: bool=True,
            allow_code_synth: bool=True,
            allow_token_reduction: bool=True,
            execution_strategy: bool=ExecutionStrategy.SINGLE_THREADED,
            useParallelOps: bool=False,
            max_workers: Optional[int]=None,
            *args, **kwargs
        ) -> None:
>>>>>>> 7b5cde10
        self.num_samples = num_samples
        self.validation_examples = validation_examples
        self.scan_start_idx = scan_start_idx
        self.nocache = nocache
        self.include_baselines = include_baselines
        self.min_plans = min_plans
        self.verbose = verbose
        self.available_models = available_models
        if not available_models:
            self.available_models = getModels()
        print("Available models: ", self.available_models)
        self.allow_model_selection = allow_model_selection
        self.allow_bonded_query = allow_bonded_query
        self.allow_code_synth = allow_code_synth
        self.allow_token_reduction = allow_token_reduction
        self.execution_strategy = execution_strategy
        self.max_workers = max_workers
        if self.max_workers is None and self.execution_strategy == ExecutionStrategy.PARALLEL:
            self.max_workers = self.set_max_workers()
        else:
            self.max_workers = 1
        self.datadir = DataDirectory()
        self.useParallelOps = useParallelOps

    def execute_plan(self, plan: PhysicalPlan,
                     plan_type: PlanType = PlanType.FINAL,
                     plan_idx: Optional[int] = None,
                     max_workers: Optional[int] = None):
        """Initialize the stats and the execute the plan."""
        raise NotImplementedError("Abstract method to be overwritten by sub-classes")
    
    def set_source_dataset_id(self, dataset: Set) -> str:
        """
        Sets the dataset_id of the DataSource for the given dataset.
        """
        # iterate until we reach DataSource
        while isinstance(dataset, Set):
            dataset = dataset._source

        self.source_dataset_id = dataset.dataset_id

<<<<<<< HEAD
    def execute(
        self,
=======
    def set_max_workers(self):
        # for now, return the number of system CPUs;
        # in the future, we may want to consider the models the user has access to
        # and whether or not they will encounter rate-limits. If they will, we should
        # set the max workers in a manner that is designed to avoid hitting them.
        # Doing this "right" may require considering their logical, physical plan,
        # and tier status with LLM providers. It may also be worth dynamically
        # changing the max_workers in response to 429 errors.
        return multiprocessing.cpu_count()

    def execute(self,
>>>>>>> 7b5cde10
        dataset: Set,
        policy: Policy,
    ):
        # TODO: we should be able to remove this w/our cache management
        # if nocache is True, make sure we do not re-use DSPy examples or codegen examples
        if self.nocache:
            dspy_cache_dir = os.path.join(
                os.path.expanduser("~"), "cachedir_joblib/joblib/dsp/"
            )
            if os.path.exists(dspy_cache_dir):
                shutil.rmtree(dspy_cache_dir)

            # remove codegen samples from previous dataset from cache
            cache = self.datadir.getCacheService()
            cache.rmCache()

        # set the the id of the source dataset
        # todo(chjun): If this plan will use Cashe source, we should set it to cache source here.
        self.set_source_dataset_id(dataset)

        # NOTE: this checks if the entire computation is cached; it will re-run
        #       the sentinels even if the computation is partially cached
        # only run sentinels if there isn't a cached result already
        uid = dataset.universalIdentifier()
        run_sentinels = self.nocache or not self.datadir.hasCachedAnswer(uid)

        sentinel_plans, sample_execution_data, sentinel_records = [], [], []

        # initialize logical and physical planner
        # NOTE The Exeuction class MUST KNOW THE PLANNER!
        #  if I disallow code synth for my planning, I will have to disallow it for my execution. Now, I can't do that.
        # get sentinel plans
        logical_planner = LogicalPlanner(self.nocache)
        physical_planner = PhysicalPlanner(
            num_samples=self.num_samples,
            scan_start_idx=0,
            available_models=self.available_models,
            allow_bonded_query=self.allow_bonded_query,
            allow_model_selection=self.allow_model_selection,
            allow_code_synth=self.allow_code_synth,
            allow_token_reduction=self.allow_token_reduction,
            useParallelOps=self.useParallelOps,
<<<<<<< HEAD
            # useStrategies=True,
=======
>>>>>>> 7b5cde10
        )

        if run_sentinels:
            for logical_plan in logical_planner.generate_plans(dataset, sentinels=True):
                for sentinel_plan in physical_planner.generate_plans(
                    logical_plan, sentinels=True
                ):
                    sentinel_plans.append(sentinel_plan)

            # run sentinel plans
            sample_execution_data, sentinel_records = self.run_sentinel_plans(
                sentinel_plans,
                self.verbose,
            )

        # (re-)initialize logical and physical planner
        scan_start_idx = self.num_samples if run_sentinels else 0
        physical_planner.scan_start_idx = scan_start_idx

        # NOTE: in the future we may use operator_estimates below to limit the number of plans
        #       that we need to consider during plan generation. I.e., we may be able to save time
        #       by pre-computing the set of viable models / execution strategies at each operator
        #       based on the sample execution data we get.
        #
        # enumerate all possible physical plans
        all_physical_plans = []
        for logical_plan in logical_planner.generate_plans(dataset):
            for physical_plan in physical_planner.generate_plans(logical_plan):
                all_physical_plans.append(physical_plan)

        # construct the CostEstimator with any sample execution data we've gathered
        cost_estimator = CostEstimator(
            source_dataset_id=self.source_dataset_id,
            sample_execution_data=sample_execution_data,
        )

        # estimate the cost of each plan
        for physical_plan in all_physical_plans:
            total_time, total_cost, quality = cost_estimator.estimate_plan_cost(
                physical_plan
            )
            physical_plan.total_time = total_time
            physical_plan.total_cost = total_cost
            physical_plan.quality = quality

        # deduplicate plans with identical cost estimates
        plans = physical_planner.deduplicate_plans(all_physical_plans)

        # select pareto frontier of plans
        final_plans = physical_planner.select_pareto_optimal_plans(plans)

        # for experimental evaluation, we may want to include baseline plans
        if self.include_baselines:
            final_plans = physical_planner.add_baseline_plans(final_plans)

        if self.min_plans is not None and len(final_plans) < self.min_plans:
            final_plans = physical_planner.add_plans_closest_to_frontier(
                final_plans, plans, self.min_plans
            )

        # choose best plan and execute it
        #TODO return plan_idx ?
        plan = policy.choose(plans)
<<<<<<< HEAD
        new_records, stats = self.execute_plan(
            plan, plan_type=PlanType.FINAL
        )  # TODO: Still WIP
        all_records = new_records
        if ValidationData is None:
            all_records += sentinel_records
=======
        new_records, stats = self.execute_plan(plan=plan, 
                                               plan_type=PlanType.FINAL, 
                                               plan_idx=0,
                                               max_workers=self.max_workers)
        all_records = sentinel_records + new_records
>>>>>>> 7b5cde10

        return all_records, plan, stats

    def run_sentinel_plans(
        self,
        sentinel_plans: List[PhysicalPlan],
        verbose: bool = False,
    ):
        # compute number of plans
        num_sentinel_plans = len(sentinel_plans)

        all_sample_execution_data, return_records = [], []
<<<<<<< HEAD
        results = list(
            map(
                lambda x: self.execute_plan(*x),
                [
                    (plan, PlanType.SENTINEL, idx, self.validation_examples)
                    for idx, plan in enumerate(sentinel_plans)
                ],
            )
        )
        # with ThreadPoolExecutor(max_workers=num_sentinel_plans) as executor:
        #     results = list(executor.map(lambda x:
        #             self.execute_plan(*x),
        #             [(plan, idx, PlanType.SENTINEL) for idx, plan in enumerate(sentinel_plans)],
        #         )
=======

        # results = list(map(lambda x:
        #         self.execute_plan(*x),
        #         [(plan, idx, PlanType.SENTINEL) for idx, plan in enumerate(sentinel_plans)],
>>>>>>> 7b5cde10
        #     )
        # )
        sentinel_workers = min(self.max_workers, num_sentinel_plans)
        with ThreadPoolExecutor(max_workers=sentinel_workers) as executor:
            max_workers_per_plan = max(self.max_workers / num_sentinel_plans, 1)
            results = list(executor.map(lambda x: self.execute_plan(**x),
                    [{"plan":plan, 
                      "plan_type":PlanType.SENTINEL, 
                      "plan_idx": idx,
                      "max_workers":max_workers_per_plan} for idx, plan in enumerate(sentinel_plans)],
                )
            )

        sentinel_records, sentinel_stats = zip(*results)
        for records, plan_stats, plan in zip(
            sentinel_records, sentinel_stats, sentinel_plans
        ):
            # aggregate sentinel est. data
            sample_execution_data = []
            for op_id, operator_stats in plan_stats.operator_stats.items():
                all_sample_execution_data.extend(operator_stats.record_op_stats_lst)

            # set return_records to be records from champion model
            champion_model_name = getChampionModelName()

            # find champion model plan records and add those to all_records
            if champion_model_name in plan.getPlanModelNames():
                return_records = records

        if len(sentinel_records) > 0 and len(return_records) ==0:
            return_records = sentinel_records[0]

<<<<<<< HEAD
        return (
            all_sample_execution_data,
            return_records,
        )  # TODO: make sure you capture cost of sentinel plans.

    def _execute_dag(
        self,
        plan: PhysicalPlan,
        plan_stats: PlanStats,
        num_samples: Optional[int] = None,
    ):
        """
        Helper function which executes the physical plan. This function is overly complex for today's
        plans which are simple cascades -- but is designed with an eye towards
        """
=======
class SequentialSingleThreadExecution(ExecutionEngine):

    # NOTE: Adding a few optional arguments for printing, etc.
    def execute_plan(self, plan: PhysicalPlan,
                     plan_type: PlanType = PlanType.FINAL,
                     plan_idx: Optional[int] = None,
                     max_workers: Optional[int] = None):
        """Initialize the stats and the execute the plan."""
        if self.verbose:
            print("----------------------")
            print(f"{plan_type.value} {str(plan_idx)}:")
            plan.printPlan()
            print("---")

        plan_start_time = time.time()

        # initialize plan and operator stats
        plan_stats = PlanStats(plan_id=plan.plan_id(), plan_idx = plan_idx) # TODO move into PhysicalPlan.__init__?
        for op_idx, op in enumerate(plan.operators):
            op_id = op.get_op_id()
            plan_stats.operator_stats[op_id] = OperatorStats(op_idx=op_idx, op_id=op_id, op_name=op.op_name()) # TODO: also add op_details here

        # execute the physical plan;
        num_samples = self.num_samples if plan_type == PlanType.SENTINEL else float("inf")

        # initialize list of output records and intermediate variables
>>>>>>> 7b5cde10
        output_records = []
        source_records_scanned = 0
        current_scan_idx = self.scan_start_idx

        # get handle to DataSource and pre-compute its size
        source_operator = plan.operators[0]
        datasource = (
            self.datadir.getRegisteredDataset(self.source_dataset_id)
            if isinstance(source_operator, MarshalAndScanDataOp)
            else self.datadir.getCachedResult(source_operator.cachedDataIdentifier)
        )
        datasource_len = len(datasource)

        # initialize processing queues for each operation
        processing_queues = {
            op.get_op_id(): []
            for op in plan.operators
            if not isinstance(op, DataSourcePhysicalOp)
        }

        # execute the plan one operator at a time
        for op_idx, operator in enumerate(plan.operators):
            op_id = operator.get_op_id()
            prev_op_id = (
                plan.operators[op_idx - 1].get_op_id() if op_idx > 1 else None
            )
            next_op_id = (
                plan.operators[op_idx + 1].get_op_id()
                if op_idx + 1 < len(plan.operators)
                else None
            )

            # initialize output records and record_op_stats_lst for this operator
            records, record_op_stats_lst = [], []

            # invoke datasource operator(s) until we run out of source records
            if isinstance(operator, DataSourcePhysicalOp):
<<<<<<< HEAD
                idx = 0
                out_records, out_stats_lst = [], []
                num_samples = num_samples if num_samples else float("inf")

                ds = operator.datadir.getRegisteredDataset(plan.datasetIdentifier)
                for filename in sorted(os.listdir(ds.path)):
                    file_path = os.path.join(ds.path, filename)
                    if os.path.isfile(file_path):
                        if idx > num_samples:
                            break
                        datasource = (
                            self.datadir.getRegisteredDataset(self.source_dataset_id)
                            if isinstance(operator, MarshalAndScanDataOp)
                            else self.datadir.getCachedResult(
                                operator.cachedDataIdentifier
                            )
                        )
                        candidate = DataRecord(
                            schema=SourceRecord,
                            parent_uuid=None,
                            scan_idx=current_scan_idx,
                        )
                        candidate.idx = current_scan_idx
                        candidate.get_item_fn = datasource.getItem
                        candidate.cardinality = datasource.cardinality
                        record, record_op_stats_lst = operator(candidate)
                        out_records.extend(record)
                        out_stats_lst.extend(record_op_stats_lst)
                        # Incrementing here bc folder may contain subfolders
                        idx += 1
            else:
                input_records = out_records
                out_records = []
                out_stats_lst = []
                for idx, input_record in enumerate(input_records):
                    if isinstance(operator, LimitScanOp) and idx == operator.limit:
                        break
=======
                keep_scanning_source_records = True
                while keep_scanning_source_records:
                    # construct input DataRecord for DataSourcePhysicalOp
                    candidate = DataRecord(schema=SourceRecord, parent_uuid=None, scan_idx=current_scan_idx)
                    candidate.idx = current_scan_idx
                    candidate.get_item_fn = datasource.getItem
                    candidate.cardinality = datasource.cardinality

                    # run DataSourcePhysicalOp on record
                    out_records, out_record_op_stats_lst = operator(candidate)
                    records.extend(out_records)
                    record_op_stats_lst.extend(out_record_op_stats_lst)
>>>>>>> 7b5cde10

                    # update the current scan index
                    current_scan_idx += 1

                    # update whether to keep scanning source records
                    keep_scanning_source_records = (
                        current_scan_idx < datasource_len
                        and len(records) < num_samples
                    )

            # aggregate operators accept all input records at once
            elif isinstance(operator, AggregateOp):
                records, record_op_stats_lst = operator(candidates=processing_queues[op_id])

            # otherwise, process the records in the processing queue for this operator one at a time
            elif len(processing_queues[op_id]) > 0:
                for input_record in processing_queues[op_id]:
                    out_records, out_record_op_stats_lst = operator(input_record)
                    records.extend(out_records)
                    record_op_stats_lst.extend(out_record_op_stats_lst)

            # update plan stats
            op_stats = plan_stats.operator_stats[op_id]
            for record_op_stats in record_op_stats_lst:
                # TODO code a nice __add__ function for OperatorStats and RecordOpStats
                record_op_stats.source_op_id = prev_op_id
                op_stats.record_op_stats_lst.append(record_op_stats)
                op_stats.total_op_time += record_op_stats.time_per_record
                op_stats.total_op_cost += record_op_stats.cost_per_record

            plan_stats.operator_stats[op_id] = op_stats

            # add records (which are not filtered) to the cache, if allowed
            if not self.nocache:
                for record in records:
                    if getattr(record, "_passed_filter", True):
                        self.datadir.appendCache(operator.targetCacheId, record)

            # update processing_queues or output_records
            for record in records:
                if isinstance(operator, FilterOp):
                    if not record._passed_filter:
                        continue
                if next_op_id is not None:
                    processing_queues[next_op_id].append(record)
                else:
                    output_records.append(record)

        # if caching was allowed, close the cache
        if not self.nocache:
            for operator in plan.operators:
                self.datadir.closeCache(operator.targetCacheId)

        # finalize plan stats
        total_plan_time = time.time() - plan_start_time
        plan_stats.finalize(total_plan_time)

        return output_records, plan_stats


<<<<<<< HEAD
    def _get_data_source(self, operator, validation_examples: ValidationData=None):
        if validation_examples is not None:
            return validation_examples.get_input()
        
        if isinstance(operator, MarshalAndScanDataOp):
            return self.datadir.getRegisteredDataset(self.source_dataset_id)
        return self.datadir.getCachedResult(operator.cachedDataIdentifier)
    

    def _construct_datarecord(
        self,
        datasource,
        current_scan_idx,
    ):
        # construct input DataRecord for DataSourcePhysicalOp
        candidate = DataRecord(
            schema=SourceRecord, parent_uuid=None, scan_idx=current_scan_idx
        )
        candidate.idx = current_scan_idx
        candidate.get_item_fn = datasource.getItem
        candidate.cardinality = datasource.cardinality

        return candidate


    # TODO The dag style execution is not really working. I am implementing a per-records execution
    def execute_dag(
        self,
        plan: PhysicalPlan,
        plan_source: DataSource,
        plan_stats: PlanStats,
        num_samples: Optional[int] = None,
    ):
        # TODO(chjun): When validation_examples is None and num_samples is None, this is a real run.
        #              It seems to me that we should use a more explicit way to speak this logic out.
        """
        Helper function which executes the physical plan. This function is overly complex for today's
        plans which are simple cascades -- but is designed with an eye towards the future.
        """
        # initialize list of output records and intermediate variables
        final_output_records = []
        source_records_readout = 0
        datasource_len = 0
        current_source_scan_idx = self.scan_start_idx
=======
class PipelinedSingleThreadExecution(ExecutionEngine):

    # NOTE: Adding a few optional arguments for printing, etc.
    def execute_plan(self, plan: PhysicalPlan,
                     plan_type: PlanType = PlanType.FINAL,
                     plan_idx: Optional[int] = None,
                     max_workers: Optional[int] = None):
        """Initialize the stats and the execute the plan."""
        if self.verbose:
            print("----------------------")
            print(f"{plan_type.value} {str(plan_idx)}:")
            plan.printPlan()
            print("---")

        plan_start_time = time.time()

        # initialize plan and operator stats
        plan_stats = PlanStats(plan_id=plan.plan_id()) # TODO move into PhysicalPlan.__init__?
        for op_idx, op in enumerate(plan.operators):
            op_id = op.get_op_id()
            plan_stats.operator_stats[op_id] = OperatorStats(op_idx=op_idx, op_id=op_id, op_name=op.op_name()) # TODO: also add op_details here

        # execute the physical plan;
        num_samples = self.num_samples if plan_type == PlanType.SENTINEL else float("inf")        

        # initialize list of output records and intermediate variables
        output_records = []
        source_records_scanned = 0
        current_scan_idx = self.scan_start_idx
>>>>>>> 7b5cde10

        # get handle to DataSource and pre-compute its size
        source_operator = plan.operators[0]
        datasource = (
            self.datadir.getRegisteredDataset(self.source_dataset_id)
            if isinstance(source_operator, MarshalAndScanDataOp)
            else self.datadir.getCachedResult(source_operator.cachedDataIdentifier)
        )
        datasource_len = len(datasource)

        # initialize processing queues for each operation
        processing_queues = {
            op.get_op_id(): []
            for op in plan.operators
            if not isinstance(op, DataSourcePhysicalOp)
        }

<<<<<<< HEAD
        # if num_samples is not provided, set it to infinity
        if num_samples is None:
            num_samples = float("inf")

=======
>>>>>>> 7b5cde10
        # execute the plan until either:
        # 1. all records have been processed, or
        # 2. the final limit operation has completed
        keep_scanning_source_records = True
        while keep_scanning_source_records:
            output_records_of_root_record = []
            for op_idx, operator in enumerate(plan.operators):
                op_id = operator.get_op_id()

                prev_op_id = (
                    plan.operators[op_idx - 1].get_op_id() if op_idx > 1 else None
                )
                next_op_id = (
                    plan.operators[op_idx + 1].get_op_id()
                    if op_idx + 1 < len(plan.operators)
                    else None
                )
                records_processed = False

                # invoke datasource operator(s) until we run out of source records
                if isinstance(operator, DataSourcePhysicalOp):
<<<<<<< HEAD
                    datasource_len = len(plan_source)
                    new_dr = self._construct_datarecord(plan_source, current_source_scan_idx)
                    # run DataSourcePhysicalOp on record
                    output_records, record_op_stats_lst = operator(new_dr)

                    # update number of source records scanned and the current index
                    source_records_readout += len(output_records)
                    current_source_scan_idx += 1
=======
                    if keep_scanning_source_records:
                        # construct input DataRecord for DataSourcePhysicalOp
                        candidate = DataRecord(schema=SourceRecord, parent_uuid=None, scan_idx=current_scan_idx)
                        candidate.idx = current_scan_idx
                        candidate.get_item_fn = datasource.getItem
                        candidate.cardinality = datasource.cardinality

                        # run DataSourcePhysicalOp on record
                        records, record_op_stats_lst = operator(candidate)

                        # update number of source records scanned and the current index
                        source_records_scanned += len(records)
                        current_scan_idx += 1
                        records_processed = True
                    else:
                        continue
>>>>>>> 7b5cde10

                # only invoke aggregate operator(s) once there are no more source records and all
                # upstream operators' processing queues are empty
                elif isinstance(operator, AggregateOp):
                    upstream_ops_are_finished = True
                    for upstream_op_idx in range(op_idx):
                        upstream_op_id = plan.operators[upstream_op_idx].get_op_id()
                        upstream_ops_are_finished = (
                            upstream_ops_are_finished
                            and len(processing_queues[upstream_op_id]) == 0
                        )
<<<<<<< HEAD
                    if not keep_scanning_source_records and upstream_queues_are_empty:
                        output_records, record_op_stats_lst = operator(
                            candidates=processing_queues[op_idx]
                        )
=======
                    if not keep_scanning_source_records and upstream_ops_are_finished:
                        records, record_op_stats_lst = operator(candidates=processing_queues[op_id])
                        records_processed = True
>>>>>>> 7b5cde10

                elif len(processing_queues[op_id]) > 0:
<<<<<<< HEAD
                    print(
                        f"Processing operator {op_id} - queue length: {len(processing_queues[op_id])}"
                    )
                    # Finish the processing of the record for this operator, it's BFS.
                    # TODO(chjun): if in future we have a DAG, we need to change this logic. Currently the plan is a list.
                    output_records, record_op_stats_lst = [], []
                    while len(processing_queues[op_id]) > 0:
                        input_record = processing_queues[op_id].pop(0)
                        tmp_records, tmp_record_op_stats_lst = operator(input_record)
                        output_records.extend(tmp_records)
                        record_op_stats_lst.extend(tmp_record_op_stats_lst)

                # update plan stats
                op_stats = plan_stats.operator_stats[op_id]
                for record_op_stats in record_op_stats_lst:
                    # TODO code a nice __add__ function for OperatorStats and RecordOpStats
                    record_op_stats.source_op_id = prev_op_id
                    op_stats.record_op_stats_lst.append(record_op_stats)
                    op_stats.total_op_time += record_op_stats.time_per_record
                    op_stats.total_op_cost += record_op_stats.cost_per_record

                plan_stats.operator_stats[op_id] = op_stats

                # TODO some operator is not returning a singleton list
                if type(output_records) != list:  # noqa: E721
                    output_records = [output_records]

                # TODO: manage the cache here

                # update processing_queues or output_records
                for record in output_records:
                    if isinstance(operator, FilterOp):
                        if not record._passed_filter:
                            continue
                    if next_op_id is not None:
                        processing_queues[next_op_id].append(record)
                    else:
                        output_records_of_root_record.append(record)
                        final_output_records.append(record)
=======
                    input_record = processing_queues[op_id].pop(0)
                    records, record_op_stats_lst = operator(input_record)
                    records_processed = True

                if records_processed:
                    # update plan stats
                    op_stats = plan_stats.operator_stats[op_id]
                    for record_op_stats in record_op_stats_lst:
                        # TODO code a nice __add__ function for OperatorStats and RecordOpStats
                        record_op_stats.source_op_id = prev_op_id
                        op_stats.record_op_stats_lst.append(record_op_stats)
                        op_stats.total_op_time += record_op_stats.time_per_record
                        op_stats.total_op_cost += record_op_stats.cost_per_record

                    plan_stats.operator_stats[op_id] = op_stats

                    # add records (which are not filtered) to the cache, if allowed
                    if not self.nocache:
                        for record in records:
                            if getattr(record, "_passed_filter", True):
                                self.datadir.appendCache(operator.targetCacheId, record)

                    # update processing_queues or output_records
                    for record in records:
                        if isinstance(operator, FilterOp):
                            if not record._passed_filter:
                                continue
                        if next_op_id is not None:
                            processing_queues[next_op_id].append(record)
                        else:
                            output_records.append(record)
>>>>>>> 7b5cde10

            keep_scanning_source_records = (
                current_source_scan_idx < datasource_len
                and source_records_readout < num_samples
            )

            # update finished_executing based on limit
            if isinstance(operator, LimitScanOp):
                keep_scanning_source_records = operator.limit > len(output_records)  

        # if caching was allowed, close the cache
        if not self.nocache:
            for operator in plan.operators:
                self.datadir.closeCache(operator.targetCacheId)

        # finalize plan stats
        total_plan_time = time.time() - plan_start_time
        plan_stats.finalize(total_plan_time)

        return output_records, plan_stats

<<<<<<< HEAD
    # NOTE: Adding a few optional arguments for printing, etc.
    def execute_plan(
        self,
        plan: PhysicalPlan,
        plan_type: PlanType = PlanType.FINAL,
        plan_idx: Optional[int] = None,
        validation_examples: ValidationData = None,
    ):
        """Initialize the stats and invoke execute_dag() to execute the plan."""
=======

class PipelinedParallelExecution(ExecutionEngine):

    @staticmethod
    def execute_op_wrapper(operator: PhysicalOperator, op_input: Union[DataRecord, List[DataRecord]]):
        """
        Wrapper function around operator execution which also and returns the operator.
        This is useful in the parallel setting(s) where operators are executed by a worker pool,
        and it is convenient to return the op_id along with the computation result.
        """
        records, record_op_stats_lst = operator(op_input)

        return records, record_op_stats_lst, operator

    def execute_plan(self, plan: PhysicalPlan,
                     plan_type: PlanType = PlanType.FINAL,
                     plan_idx: Optional[int] = None,
                     max_workers: Optional[int] = None):
        """Initialize the stats and the execute the plan."""
>>>>>>> 7b5cde10
        if self.verbose:
            print("----------------------")
            print(f"{plan_type} {str(plan_idx)}:")
            plan.printPlan()
            print("---")

        if len(plan.operators) == 0:
            return [], PlanStats(plan_id=plan.plan_id())

        plan_start_time = time.time()

        # initialize plan and operator stats
        plan_stats = PlanStats(
            plan_id=plan.plan_id()
        )  # TODO move into PhysicalPlan.__init__?
        for op_idx, op in enumerate(plan.operators):
            op_id = op.get_op_id()
<<<<<<< HEAD
            plan_stats.operator_stats[op_id] = OperatorStats(
                op_idx=op_idx, op_id=op_id, op_name=op.op_name()
            )  # TODO: also add op_details here
        # NOTE: I am writing this execution helper function with the goal of supporting future
        #       physical plans that may have joins and/or other operations with multiple sources.
        #       Thus, the implementation is overkill for today's plans, but hopefully this will
        #       avoid the need for a lot of refactoring in the future.
        # execute the physical plan;
        plan_source = self._get_data_source(plan.operators[0], validation_examples)
        if plan_type == PlanType.SENTINEL:
            # Ideally, num of samples should be resoved outside execute_dag(), it's clearer
            # if we just pass the source into execute_dag(). execute_dag doesn't need to know if 
            # it's a sentinel plan or not.
            num_samples = self.num_samples if validation_examples is None else None
            output_records, plan_stats = self.execute_dag(
                plan, plan_source, plan_stats, num_samples
            )
            # Compute the quality score of the plan before we send it to CostEstimator as we need plan level information.
            dr = self._construct_datarecord(validation_examples.get_output(), 0)
            expected_records, _ = plan.operators[0](dr)
            QualityEstimator.update_quality_score_per_op_per_record(plan_stats, output_records, expected_records)
        else:
            output_records, plan_stats = self.execute_dag(
                plan, plan_source, plan_stats,
            )
=======
            plan_stats.operator_stats[op_id] = OperatorStats(op_idx=op_idx, op_id=op_id, op_name=op.op_name()) # TODO: also add op_details here

        # execute the physical plan;
        num_samples = self.num_samples if plan_type == PlanType.SENTINEL else float("inf")  

        # initialize list of output records and intermediate variables
        output_records = []
        source_records_scanned = 0

        # initialize data structures to help w/processing DAG
        processing_queue = []
        op_id_to_futures_in_flight = {op.get_op_id(): 0 for op in plan.operators}
        op_id_to_prev_operator = {
            op.get_op_id(): plan.operators[idx - 1] if idx > 0 else None
            for idx, op in enumerate(plan.operators)
        }
        op_id_to_next_operator = {
            op.get_op_id(): plan.operators[idx + 1] if idx + 1 < len(plan.operators) else None
            for idx, op in enumerate(plan.operators)
        }

        # get handle to DataSource and pre-compute its op_id and size
        source_operator = plan.operators[0]
        datasource = (
            self.datadir.getRegisteredDataset(self.source_dataset_id)
            if isinstance(source_operator, MarshalAndScanDataOp)
            else self.datadir.getCachedResult(source_operator.cachedDataIdentifier)
        )
        source_op_id = source_operator.get_op_id()
        datasource_len = len(datasource)

        # compute op_id and limit of final limit operator (if one exists)
        final_limit = plan.operators[-1].limit if isinstance(plan.operators[-1], LimitScanOp) else None

        # create thread pool w/max workers
        futures = []
        current_scan_idx = self.scan_start_idx
        with ThreadPoolExecutor(max_workers=max_workers) as executor:
            # create initial set of futures to read first source file;
            # construct input DataRecord for DataSourcePhysicalOp
            candidate = DataRecord(schema=SourceRecord, parent_uuid=None, scan_idx=current_scan_idx)
            candidate.idx = current_scan_idx
            candidate.get_item_fn = datasource.getItem
            candidate.cardinality = datasource.cardinality
            futures.append(executor.submit(PipelinedParallelExecution.execute_op_wrapper, source_operator, candidate))
            op_id_to_futures_in_flight[source_op_id] += 1
            current_scan_idx += 1   

            # iterate until we have processed all operators on all records or come to an early stopping condition
            while len(futures) > 0:
                # get the set of futures that have (and have not) finished in the last PARALLEL_EXECUTION_SLEEP_INTERVAL_SECS
                done_futures, not_done_futures = wait(futures, timeout=PARALLEL_EXECUTION_SLEEP_INTERVAL_SECS)

                # cast not_done_futures from a set to a list so we can append to it
                not_done_futures = list(not_done_futures)

                # process finished futures, creating new ones as needed
                new_futures = []
                for future in done_futures:
                    # get the result
                    records, record_op_stats_lst, operator = future.result()
                    op_id = operator.get_op_id()

                    # decrement future from mapping of futures in-flight
                    op_id_to_futures_in_flight[op_id] -= 1

                    # update plan stats
                    op_stats = plan_stats.operator_stats[op_id]
                    for record_op_stats in record_op_stats_lst:
                        # TODO code a nice __add__ function for OperatorStats and RecordOpStats
                        prev_operator = op_id_to_prev_operator[op_id]
                        record_op_stats.source_op_id = prev_operator.get_op_id() if prev_operator is not None else None
                        op_stats.record_op_stats_lst.append(record_op_stats)
                        op_stats.total_op_time += record_op_stats.time_per_record
                        op_stats.total_op_cost += record_op_stats.cost_per_record

                    plan_stats.operator_stats[op_id] = op_stats

                    # process each record output by the future's operator
                    for record in records:
                        # skip records which are filtered out
                        if not getattr(record, "_passed_filter", True):
                            continue

                        # add records (which are not filtered) to the cache, if allowed
                        if not self.nocache:
                            self.datadir.appendCache(operator.targetCacheId, record)

                        # add records to processing queue if there is a next_operator; otherwise add to output_records
                        next_operator = op_id_to_next_operator[op_id]
                        if next_operator is not None:
                            processing_queue.append((next_operator, record))
                        else:
                            output_records.append(record)

                    # if this operator was a source scan, update the number of source records scanned
                    if op_id == source_op_id:
                        source_records_scanned += len(records)

                        # scan next record if we can still draw records from source
                        if source_records_scanned < num_samples and current_scan_idx < datasource_len:
                            # construct input DataRecord for DataSourcePhysicalOp
                            candidate = DataRecord(schema=SourceRecord, parent_uuid=None, scan_idx=current_scan_idx)
                            candidate.idx = current_scan_idx
                            candidate.get_item_fn = datasource.getItem
                            candidate.cardinality = datasource.cardinality
                            new_futures.append(executor.submit(PipelinedParallelExecution.execute_op_wrapper, source_operator, candidate))
                            op_id_to_futures_in_flight[source_op_id] += 1
                            current_scan_idx += 1

                    # check early stopping condition based on final limit
                    if final_limit is not None and len(output_records) >= final_limit:
                        output_records = output_records[:final_limit]
                        futures = []
                        break

                    # only invoke aggregate operator(s) once all upstream operators' processing queues are empty
                    # and their in-flight futures are finished
                    if isinstance(operator, AggregateOp):
                        this_op_idx = 0
                        while op_id != plan.operators[this_op_idx].get_op_id():
                            this_op_idx += 1

                        upstream_ops_are_finished = True
                        for upstream_op_idx in range(this_op_idx):
                            upstream_op_id = plan.operators[upstream_op_idx].get_op_id()
                            upstream_op_id_queue = list(filter(lambda tup: tup[0].get_op_id() == upstream_op_id, processing_queue))

                            upstream_ops_are_finished = (
                                upstream_ops_are_finished
                                and len(upstream_op_id_queue) == 0
                                and op_id_to_futures_in_flight[upstream_op_id] == 0
                            )

                        if upstream_ops_are_finished:
                            candidates = list(filter(lambda tup: tup[0].get_op_id() == op_id, processing_queue))
                            candidates = list(map(lambda tup: tup[1], candidates))
                            future = executor.submit(PipelinedParallelExecution.execute_op_wrapper, operator, candidates)
                            new_futures.append(future)
                            op_id_to_futures_in_flight[op_id] += 1
                            processing_queue = list(filter(lambda tup: tup[0].get_op_id() != op_id, processing_queue))

                    # otherwise, process all the records in the processing queue
                    else:
                        for operator, candidate in processing_queue:
                            future = executor.submit(PipelinedParallelExecution.execute_op_wrapper, operator, candidate)
                            new_futures.append(future)
                            op_id_to_futures_in_flight[op_id] += 1

                        processing_queue = []

                # update list of futures
                not_done_futures.extend(new_futures)
                futures = not_done_futures

        # if caching was allowed, close the cache
        if not self.nocache:
            for operator in plan.operators:
                self.datadir.closeCache(operator.targetCacheId)
>>>>>>> 7b5cde10

        # finalize plan stats
        total_plan_time = time.time() - plan_start_time
        plan_stats.finalize(total_plan_time)

        return output_records, plan_stats


class Execute:
    def __new__(
        cls,
        dataset: Set,
        policy: Policy,
        num_samples: int = 20,
        nocache: bool = False,
        include_baselines: bool = False,
        min_plans: Optional[int] = None,
        verbose: bool = False,
        available_models: Optional[List[Model]] = [],
        allow_bonded_query: Optional[List[Model]] = [],
        allow_model_selection: Optional[bool]=True,
        allow_code_synth: Optional[bool]=True,
        allow_token_reduction: Optional[bool]=True,
        useParallelOps: Optional[bool]=False,
        execution_engine: ExecutionEngine = SequentialSingleThreadExecution,
        *args,
        **kwargs,
    ):
        return execution_engine(
            num_samples=num_samples,
            nocache=nocache,
            include_baselines=include_baselines,
            min_plans=min_plans,
            verbose=verbose,
            available_models=available_models,
            allow_bonded_query=allow_bonded_query,
            allow_code_synth=allow_code_synth,
            allow_model_selection=allow_model_selection,
            allow_token_reduction=allow_token_reduction,
            useParallelOps=useParallelOps,
            *args,
            **kwargs,
        ).execute(dataset=dataset, policy=policy)<|MERGE_RESOLUTION|>--- conflicted
+++ resolved
@@ -3,16 +3,7 @@
 from palimpzest.dataclasses import OperatorStats, PlanStats, RecordOpStats
 from palimpzest.datamanager import DataDirectory
 from palimpzest.elements import DataRecord
-<<<<<<< HEAD
-from palimpzest.operators import (
-    AggregateOp,
-    DataSourcePhysicalOp,
-    LimitScanOp,
-    MarshalAndScanDataOp,
-)
-=======
 from palimpzest.operators import AggregateOp, DataSourcePhysicalOp, LimitScanOp, MarshalAndScanDataOp, PhysicalOperator
->>>>>>> 7b5cde10
 from palimpzest.operators.filter import FilterOp
 from palimpzest.planner import LogicalPlanner, PhysicalPlanner, PhysicalPlan
 from palimpzest.policy import Policy
@@ -65,31 +56,6 @@
 
 
 class ExecutionEngine:
-<<<<<<< HEAD
-    def __init__(self) -> None:
-        raise NotImplementedError
-
-
-class SimpleExecution(ExecutionEngine):
-    def __init__(
-        self,
-        num_samples: int = 20,
-        validation_examples: ValidationData = None,  # TODO(chjun): probably not the best place, but it should stay with num_samples.
-        scan_start_idx: int = 0,
-        nocache: bool = False,
-        include_baselines: bool = False,
-        min_plans: Optional[int] = None,
-        verbose: bool = False,
-        available_models: Optional[List[Model]] = [],
-        allow_bonded_query: Optional[List[Model]] = True,
-        allow_model_selection: Optional[bool] = True,
-        allow_code_synth: Optional[bool] = True,
-        allow_token_reduction: Optional[bool] = True,
-        useParallelOps: Optional[bool] = False,
-        *args,
-        **kwargs,
-    ) -> None:
-=======
     def __init__(self,
             num_samples: int=20,
             scan_start_idx: int=0,
@@ -107,7 +73,6 @@
             max_workers: Optional[int]=None,
             *args, **kwargs
         ) -> None:
->>>>>>> 7b5cde10
         self.num_samples = num_samples
         self.validation_examples = validation_examples
         self.scan_start_idx = scan_start_idx
@@ -149,10 +114,6 @@
 
         self.source_dataset_id = dataset.dataset_id
 
-<<<<<<< HEAD
-    def execute(
-        self,
-=======
     def set_max_workers(self):
         # for now, return the number of system CPUs;
         # in the future, we may want to consider the models the user has access to
@@ -164,7 +125,6 @@
         return multiprocessing.cpu_count()
 
     def execute(self,
->>>>>>> 7b5cde10
         dataset: Set,
         policy: Policy,
     ):
@@ -207,10 +167,6 @@
             allow_code_synth=self.allow_code_synth,
             allow_token_reduction=self.allow_token_reduction,
             useParallelOps=self.useParallelOps,
-<<<<<<< HEAD
-            # useStrategies=True,
-=======
->>>>>>> 7b5cde10
         )
 
         if run_sentinels:
@@ -274,20 +230,11 @@
         # choose best plan and execute it
         #TODO return plan_idx ?
         plan = policy.choose(plans)
-<<<<<<< HEAD
-        new_records, stats = self.execute_plan(
-            plan, plan_type=PlanType.FINAL
-        )  # TODO: Still WIP
-        all_records = new_records
-        if ValidationData is None:
-            all_records += sentinel_records
-=======
         new_records, stats = self.execute_plan(plan=plan, 
                                                plan_type=PlanType.FINAL, 
                                                plan_idx=0,
                                                max_workers=self.max_workers)
         all_records = sentinel_records + new_records
->>>>>>> 7b5cde10
 
         return all_records, plan, stats
 
@@ -300,27 +247,10 @@
         num_sentinel_plans = len(sentinel_plans)
 
         all_sample_execution_data, return_records = [], []
-<<<<<<< HEAD
-        results = list(
-            map(
-                lambda x: self.execute_plan(*x),
-                [
-                    (plan, PlanType.SENTINEL, idx, self.validation_examples)
-                    for idx, plan in enumerate(sentinel_plans)
-                ],
-            )
-        )
-        # with ThreadPoolExecutor(max_workers=num_sentinel_plans) as executor:
-        #     results = list(executor.map(lambda x:
-        #             self.execute_plan(*x),
-        #             [(plan, idx, PlanType.SENTINEL) for idx, plan in enumerate(sentinel_plans)],
-        #         )
-=======
 
         # results = list(map(lambda x:
         #         self.execute_plan(*x),
         #         [(plan, idx, PlanType.SENTINEL) for idx, plan in enumerate(sentinel_plans)],
->>>>>>> 7b5cde10
         #     )
         # )
         sentinel_workers = min(self.max_workers, num_sentinel_plans)
@@ -353,23 +283,6 @@
         if len(sentinel_records) > 0 and len(return_records) ==0:
             return_records = sentinel_records[0]
 
-<<<<<<< HEAD
-        return (
-            all_sample_execution_data,
-            return_records,
-        )  # TODO: make sure you capture cost of sentinel plans.
-
-    def _execute_dag(
-        self,
-        plan: PhysicalPlan,
-        plan_stats: PlanStats,
-        num_samples: Optional[int] = None,
-    ):
-        """
-        Helper function which executes the physical plan. This function is overly complex for today's
-        plans which are simple cascades -- but is designed with an eye towards
-        """
-=======
 class SequentialSingleThreadExecution(ExecutionEngine):
 
     # NOTE: Adding a few optional arguments for printing, etc.
@@ -396,7 +309,6 @@
         num_samples = self.num_samples if plan_type == PlanType.SENTINEL else float("inf")
 
         # initialize list of output records and intermediate variables
->>>>>>> 7b5cde10
         output_records = []
         source_records_scanned = 0
         current_scan_idx = self.scan_start_idx
@@ -434,45 +346,6 @@
 
             # invoke datasource operator(s) until we run out of source records
             if isinstance(operator, DataSourcePhysicalOp):
-<<<<<<< HEAD
-                idx = 0
-                out_records, out_stats_lst = [], []
-                num_samples = num_samples if num_samples else float("inf")
-
-                ds = operator.datadir.getRegisteredDataset(plan.datasetIdentifier)
-                for filename in sorted(os.listdir(ds.path)):
-                    file_path = os.path.join(ds.path, filename)
-                    if os.path.isfile(file_path):
-                        if idx > num_samples:
-                            break
-                        datasource = (
-                            self.datadir.getRegisteredDataset(self.source_dataset_id)
-                            if isinstance(operator, MarshalAndScanDataOp)
-                            else self.datadir.getCachedResult(
-                                operator.cachedDataIdentifier
-                            )
-                        )
-                        candidate = DataRecord(
-                            schema=SourceRecord,
-                            parent_uuid=None,
-                            scan_idx=current_scan_idx,
-                        )
-                        candidate.idx = current_scan_idx
-                        candidate.get_item_fn = datasource.getItem
-                        candidate.cardinality = datasource.cardinality
-                        record, record_op_stats_lst = operator(candidate)
-                        out_records.extend(record)
-                        out_stats_lst.extend(record_op_stats_lst)
-                        # Incrementing here bc folder may contain subfolders
-                        idx += 1
-            else:
-                input_records = out_records
-                out_records = []
-                out_stats_lst = []
-                for idx, input_record in enumerate(input_records):
-                    if isinstance(operator, LimitScanOp) and idx == operator.limit:
-                        break
-=======
                 keep_scanning_source_records = True
                 while keep_scanning_source_records:
                     # construct input DataRecord for DataSourcePhysicalOp
@@ -485,7 +358,6 @@
                     out_records, out_record_op_stats_lst = operator(candidate)
                     records.extend(out_records)
                     record_op_stats_lst.extend(out_record_op_stats_lst)
->>>>>>> 7b5cde10
 
                     # update the current scan index
                     current_scan_idx += 1
@@ -546,52 +418,6 @@
         return output_records, plan_stats
 
 
-<<<<<<< HEAD
-    def _get_data_source(self, operator, validation_examples: ValidationData=None):
-        if validation_examples is not None:
-            return validation_examples.get_input()
-        
-        if isinstance(operator, MarshalAndScanDataOp):
-            return self.datadir.getRegisteredDataset(self.source_dataset_id)
-        return self.datadir.getCachedResult(operator.cachedDataIdentifier)
-    
-
-    def _construct_datarecord(
-        self,
-        datasource,
-        current_scan_idx,
-    ):
-        # construct input DataRecord for DataSourcePhysicalOp
-        candidate = DataRecord(
-            schema=SourceRecord, parent_uuid=None, scan_idx=current_scan_idx
-        )
-        candidate.idx = current_scan_idx
-        candidate.get_item_fn = datasource.getItem
-        candidate.cardinality = datasource.cardinality
-
-        return candidate
-
-
-    # TODO The dag style execution is not really working. I am implementing a per-records execution
-    def execute_dag(
-        self,
-        plan: PhysicalPlan,
-        plan_source: DataSource,
-        plan_stats: PlanStats,
-        num_samples: Optional[int] = None,
-    ):
-        # TODO(chjun): When validation_examples is None and num_samples is None, this is a real run.
-        #              It seems to me that we should use a more explicit way to speak this logic out.
-        """
-        Helper function which executes the physical plan. This function is overly complex for today's
-        plans which are simple cascades -- but is designed with an eye towards the future.
-        """
-        # initialize list of output records and intermediate variables
-        final_output_records = []
-        source_records_readout = 0
-        datasource_len = 0
-        current_source_scan_idx = self.scan_start_idx
-=======
 class PipelinedSingleThreadExecution(ExecutionEngine):
 
     # NOTE: Adding a few optional arguments for printing, etc.
@@ -621,7 +447,6 @@
         output_records = []
         source_records_scanned = 0
         current_scan_idx = self.scan_start_idx
->>>>>>> 7b5cde10
 
         # get handle to DataSource and pre-compute its size
         source_operator = plan.operators[0]
@@ -639,13 +464,6 @@
             if not isinstance(op, DataSourcePhysicalOp)
         }
 
-<<<<<<< HEAD
-        # if num_samples is not provided, set it to infinity
-        if num_samples is None:
-            num_samples = float("inf")
-
-=======
->>>>>>> 7b5cde10
         # execute the plan until either:
         # 1. all records have been processed, or
         # 2. the final limit operation has completed
@@ -667,16 +485,6 @@
 
                 # invoke datasource operator(s) until we run out of source records
                 if isinstance(operator, DataSourcePhysicalOp):
-<<<<<<< HEAD
-                    datasource_len = len(plan_source)
-                    new_dr = self._construct_datarecord(plan_source, current_source_scan_idx)
-                    # run DataSourcePhysicalOp on record
-                    output_records, record_op_stats_lst = operator(new_dr)
-
-                    # update number of source records scanned and the current index
-                    source_records_readout += len(output_records)
-                    current_source_scan_idx += 1
-=======
                     if keep_scanning_source_records:
                         # construct input DataRecord for DataSourcePhysicalOp
                         candidate = DataRecord(schema=SourceRecord, parent_uuid=None, scan_idx=current_scan_idx)
@@ -693,7 +501,6 @@
                         records_processed = True
                     else:
                         continue
->>>>>>> 7b5cde10
 
                 # only invoke aggregate operator(s) once there are no more source records and all
                 # upstream operators' processing queues are empty
@@ -705,59 +512,11 @@
                             upstream_ops_are_finished
                             and len(processing_queues[upstream_op_id]) == 0
                         )
-<<<<<<< HEAD
-                    if not keep_scanning_source_records and upstream_queues_are_empty:
-                        output_records, record_op_stats_lst = operator(
-                            candidates=processing_queues[op_idx]
-                        )
-=======
                     if not keep_scanning_source_records and upstream_ops_are_finished:
                         records, record_op_stats_lst = operator(candidates=processing_queues[op_id])
                         records_processed = True
->>>>>>> 7b5cde10
 
                 elif len(processing_queues[op_id]) > 0:
-<<<<<<< HEAD
-                    print(
-                        f"Processing operator {op_id} - queue length: {len(processing_queues[op_id])}"
-                    )
-                    # Finish the processing of the record for this operator, it's BFS.
-                    # TODO(chjun): if in future we have a DAG, we need to change this logic. Currently the plan is a list.
-                    output_records, record_op_stats_lst = [], []
-                    while len(processing_queues[op_id]) > 0:
-                        input_record = processing_queues[op_id].pop(0)
-                        tmp_records, tmp_record_op_stats_lst = operator(input_record)
-                        output_records.extend(tmp_records)
-                        record_op_stats_lst.extend(tmp_record_op_stats_lst)
-
-                # update plan stats
-                op_stats = plan_stats.operator_stats[op_id]
-                for record_op_stats in record_op_stats_lst:
-                    # TODO code a nice __add__ function for OperatorStats and RecordOpStats
-                    record_op_stats.source_op_id = prev_op_id
-                    op_stats.record_op_stats_lst.append(record_op_stats)
-                    op_stats.total_op_time += record_op_stats.time_per_record
-                    op_stats.total_op_cost += record_op_stats.cost_per_record
-
-                plan_stats.operator_stats[op_id] = op_stats
-
-                # TODO some operator is not returning a singleton list
-                if type(output_records) != list:  # noqa: E721
-                    output_records = [output_records]
-
-                # TODO: manage the cache here
-
-                # update processing_queues or output_records
-                for record in output_records:
-                    if isinstance(operator, FilterOp):
-                        if not record._passed_filter:
-                            continue
-                    if next_op_id is not None:
-                        processing_queues[next_op_id].append(record)
-                    else:
-                        output_records_of_root_record.append(record)
-                        final_output_records.append(record)
-=======
                     input_record = processing_queues[op_id].pop(0)
                     records, record_op_stats_lst = operator(input_record)
                     records_processed = True
@@ -789,7 +548,6 @@
                             processing_queues[next_op_id].append(record)
                         else:
                             output_records.append(record)
->>>>>>> 7b5cde10
 
             keep_scanning_source_records = (
                 current_source_scan_idx < datasource_len
@@ -811,17 +569,6 @@
 
         return output_records, plan_stats
 
-<<<<<<< HEAD
-    # NOTE: Adding a few optional arguments for printing, etc.
-    def execute_plan(
-        self,
-        plan: PhysicalPlan,
-        plan_type: PlanType = PlanType.FINAL,
-        plan_idx: Optional[int] = None,
-        validation_examples: ValidationData = None,
-    ):
-        """Initialize the stats and invoke execute_dag() to execute the plan."""
-=======
 
 class PipelinedParallelExecution(ExecutionEngine):
 
@@ -841,7 +588,6 @@
                      plan_idx: Optional[int] = None,
                      max_workers: Optional[int] = None):
         """Initialize the stats and the execute the plan."""
->>>>>>> 7b5cde10
         if self.verbose:
             print("----------------------")
             print(f"{plan_type} {str(plan_idx)}:")
@@ -859,33 +605,6 @@
         )  # TODO move into PhysicalPlan.__init__?
         for op_idx, op in enumerate(plan.operators):
             op_id = op.get_op_id()
-<<<<<<< HEAD
-            plan_stats.operator_stats[op_id] = OperatorStats(
-                op_idx=op_idx, op_id=op_id, op_name=op.op_name()
-            )  # TODO: also add op_details here
-        # NOTE: I am writing this execution helper function with the goal of supporting future
-        #       physical plans that may have joins and/or other operations with multiple sources.
-        #       Thus, the implementation is overkill for today's plans, but hopefully this will
-        #       avoid the need for a lot of refactoring in the future.
-        # execute the physical plan;
-        plan_source = self._get_data_source(plan.operators[0], validation_examples)
-        if plan_type == PlanType.SENTINEL:
-            # Ideally, num of samples should be resoved outside execute_dag(), it's clearer
-            # if we just pass the source into execute_dag(). execute_dag doesn't need to know if 
-            # it's a sentinel plan or not.
-            num_samples = self.num_samples if validation_examples is None else None
-            output_records, plan_stats = self.execute_dag(
-                plan, plan_source, plan_stats, num_samples
-            )
-            # Compute the quality score of the plan before we send it to CostEstimator as we need plan level information.
-            dr = self._construct_datarecord(validation_examples.get_output(), 0)
-            expected_records, _ = plan.operators[0](dr)
-            QualityEstimator.update_quality_score_per_op_per_record(plan_stats, output_records, expected_records)
-        else:
-            output_records, plan_stats = self.execute_dag(
-                plan, plan_source, plan_stats,
-            )
-=======
             plan_stats.operator_stats[op_id] = OperatorStats(op_idx=op_idx, op_id=op_id, op_name=op.op_name()) # TODO: also add op_details here
 
         # execute the physical plan;
@@ -1045,7 +764,6 @@
         if not self.nocache:
             for operator in plan.operators:
                 self.datadir.closeCache(operator.targetCacheId)
->>>>>>> 7b5cde10
 
         # finalize plan stats
         total_plan_time = time.time() - plan_start_time
