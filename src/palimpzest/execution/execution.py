import time
from palimpzest.constants import Model, PlanType
from palimpzest.corelib.schemas import SourceRecord
from palimpzest.dataclasses import OperatorStats, PlanStats
from palimpzest.datamanager import DataDirectory
from palimpzest.elements import DataRecord
from palimpzest.operators.convert import ConvertOp, LLMConvert
from palimpzest.operators.physical import DataSourcePhysicalOperator, LimitScanOp, MarshalAndScanDataOp, CacheScanDataOp
from palimpzest.operators.filter import FilterOp
from palimpzest.planner import LogicalPlanner, PhysicalPlanner, PhysicalPlan
from palimpzest.policy import Policy
from palimpzest.utils.model_helpers import getModels, getVisionModels
from .cost_estimator import CostEstimator
from palimpzest.sets import Set
from palimpzest.utils import getChampionModelName

from palimpzest.dataclasses import OperatorStats, PlanStats, SampleExecutionData

from concurrent.futures import ThreadPoolExecutor
from typing import List, Optional

import os
import shutil


def _getAllowedModels(self, subplan: PhysicalPlan) -> List[Model]:
    """
    This function handles the logic of determining which model(s) can be used for a Convert or Filter
    operation during physical plan construction.

    The logic for determining which models can be used is as follows:
    - If model selection is allowed --> then all models may be used
    - If the subplan does not yet have an operator which uses a (non-vision) model --> then all models may be used
    - If the subplan has an operator which uses a (non-vision) model --> only the subplan's model may be used
    """
    # return all models if model selection is allowed
    if self.allow_model_selection:
        return getModels()

    # otherwise, get models used by subplan
    subplan_model, vision_models = None, getVisionModels()
    for phys_op in subplan.operators:
        model = getattr(phys_op, "model", None)
        if model is not None and model not in vision_models:
            subplan_model = model
            break

    # return all models if subplan does not have any models yet
    if subplan_model is None:
        return getModels()

    # otherwise return the subplan model
    return [subplan_model]


class ExecutionEngine:
    def __init__(self) -> None:
        raise NotImplementedError

class SimpleExecution(ExecutionEngine):

    def __init__(self,
            num_samples: int=20,
            scan_start_idx: int=0,
            nocache: bool=False,
            include_baselines: bool=False,
            min_plans: Optional[int] = None,
            verbose: bool = False,
            available_models: Optional[List[Model]] = [],
            allow_model_selection: Optional[bool]=True,
            allow_code_synth: Optional[bool]=True,
            allow_token_reduction: Optional[bool]=True,
            useParallelOps: Optional[bool]=False,
            *args, **kwargs
        ) -> None:
        self.num_samples = num_samples
        self.scan_start_idx = scan_start_idx
        self.nocache = nocache
        self.include_baselines = include_baselines
        self.min_plans = min_plans
        self.verbose = verbose
        self.available_models = available_models
        self.allow_model_selection = allow_model_selection
        self.allow_code_synth = allow_code_synth
        self.allow_token_reduction = allow_token_reduction
        self.useParallelOps = useParallelOps
        self.datadir = DataDirectory()

    def set_source_dataset_id(self, dataset: Set) -> str:
        """
        Sets the dataset_id of the DataSource for the given dataset.
        """
        # iterate until we reach DataSource
        while isinstance(dataset, Set):
            dataset = dataset._source

        self.source_dataset_id = dataset.dataset_id

    def execute(self,
        dataset: Set,
        policy: Policy,
    ):
        # if nocache is True, make sure we do not re-use DSPy examples or codegen examples
        if self.nocache:
            dspy_cache_dir = os.path.join(
                os.path.expanduser("~"), "cachedir_joblib/joblib/dsp/"
            )
            if os.path.exists(dspy_cache_dir):
                shutil.rmtree(dspy_cache_dir)

            # remove codegen samples from previous dataset from cache
            cache = self.datadir.getCacheService()
            cache.rmCache()

        # set the the id of the source dataset
        self.set_source_dataset_id(dataset)

        # NOTE: this checks if the entire computation is cached; it will re-run
        #       the sentinels even if the computation is partially cached
        # only run sentinels if there isn't a cached result already
        uid = dataset.universalIdentifier()
        run_sentinels = self.nocache or not self.datadir.hasCachedAnswer(uid)

        sentinel_plans, sample_execution_data, sentinel_records = [], [], []

        # initialize logical and physical planner
        # NOTE The Exeuction class MUST KNOW THE PLANNER!
        #  if I disallow code synth for my planning, I will have to disallow it for my execution. Now, I can't do that.
        # get sentinel plans
        logical_planner = LogicalPlanner(self.nocache)
        physical_planner = PhysicalPlanner(
            num_samples=self.num_samples,
            scan_start_idx=0,
            available_models=self.available_models,
            allow_model_selection=self.allow_model_selection,
            allow_code_synth=self.allow_code_synth,
            allow_token_reduction=self.allow_token_reduction,
            useParallelOps=self.useParallelOps,
            useStrategies=True,
        )

        if run_sentinels:
            for logical_plan in logical_planner.generate_plans(dataset, sentinels=True):
                for sentinel_plan in physical_planner.generate_plans(logical_plan, sentinels=True):
                    sentinel_plans.append(sentinel_plan)

            # run sentinel plans
            sample_execution_data, sentinel_records = self.run_sentinel_plans(
                sentinel_plans, self.verbose
            )

        # (re-)initialize logical and physical planner
        scan_start_idx = self.num_samples if run_sentinels else 0
<<<<<<< HEAD
        physical_planner.scan_start_idx = scan_start_idx
=======
        logical_planner = LogicalPlanner(self.nocache)
        physical_planner = PhysicalPlanner(
            num_samples=self.num_samples, # TODO: remove?
            scan_start_idx=scan_start_idx,
            allow_model_selection=self.allow_model_selection,
            allow_code_synth=self.allow_code_synth,
            allow_token_reduction=self.allow_token_reduction,
            useParallelOps=self.useParallelOps,
        )
>>>>>>> 4ac33d57

        # NOTE: in the future we may use operator_estimates below to limit the number of plans
        #       that we need to consider during plan generation. I.e., we may be able to save time
        #       by pre-computing the set of viable models / execution strategies at each operator
        #       based on the sample execution data we get.
        #
        # enumerate all possible physical plans
        all_physical_plans = []
        for logical_plan in logical_planner.generate_plans(dataset):
            for physical_plan in physical_planner.generate_plans(logical_plan):
                all_physical_plans.append(physical_plan)

        # construct the CostEstimator with any sample execution data we've gathered
        cost_estimator = CostEstimator(source_dataset_id=self.source_dataset_id,
                                       sample_execution_data=sample_execution_data)

        # estimate the cost of each plan
        plans = cost_estimator.estimate_plan_costs(all_physical_plans)

        # deduplicate plans with identical cost estimates
        plans = physical_planner.deduplicate_plans(plans)

        # select pareto frontier of plans
        final_plans = physical_planner.select_pareto_optimal_plans(plans)

        # for experimental evaluation, we may want to include baseline plans
        if self.include_baselines:
            final_plans = physical_planner.add_baseline_plans(final_plans)

        if self.min_plans is not None and len(final_plans) < self.min_plans:
            final_plans = physical_planner.add_plans_closest_to_frontier(final_plans, plans, self.min_plans)

        # choose best plan and execute it
        plan = policy.choose(plans)
        new_records, stats = self.execute_plan(plan, plan_type=PlanType.FINAL) # TODO: Still WIP
        all_records = sentinel_records + new_records

        return all_records, plan, stats

    def run_sentinel_plans(
        self, sentinel_plans: List[PhysicalPlan], verbose: bool = False
    ):
        # compute number of plans
        num_sentinel_plans = len(sentinel_plans)

        all_sample_execution_data, return_records = [], []
        results = list(map(lambda x:
                self.execute_plan(*x),
                [(plan, idx, PlanType.SENTINEL) for idx, plan in enumerate(sentinel_plans)],
            )
        )
        # with ThreadPoolExecutor(max_workers=num_sentinel_plans) as executor:
        #     results = list(executor.map(lambda x:
        #             self.execute_plan(*x),
        #             [(plan, idx, PlanType.SENTINEL) for idx, plan in enumerate(sentinel_plans)],
        #         )
        #     )

        sentinel_records, sentinel_stats = zip(*results)
        for records, plan_stats, plan in zip(sentinel_records, sentinel_stats, sentinel_plans):
            # aggregate sentinel est. data
            sample_execution_data = self.getSampleExecutionData(plan_stats)
            all_sample_execution_data.extend(sample_execution_data)

            # set return_records to be records from champion model
            champion_model_name = getChampionModelName()

            # find champion model plan records and add those to all_records
            if champion_model_name in plan.getPlanModelNames():
                return_records = records

        return all_sample_execution_data, return_records # TODO: make sure you capture cost of sentinel plans.

    def _execute_dag(self, plan: PhysicalPlan, plan_stats: PlanStats, num_samples: Optional[int] = None):
        """
        Helper function which executes the physical plan. This function is overly complex for today's
        plans which are simple cascades -- but is designed with an eye towards 
        """
        output_records = []
        current_scan_idx = self.scan_start_idx
        # execute the plan until either:
        # 1. all records have been processed, or
        # 2. the final limit operation has completed

        for idx, operator in enumerate(plan.operators):
            op_id = operator.get_op_id()
            # TODO: Is it okay to have call return a list?
            if isinstance(operator, DataSourcePhysicalOperator):
                idx=0
                out_records, out_stats_lst = [], []
                num_samples = num_samples if num_samples else float("inf")

                ds = operator.datadir.getRegisteredDataset(plan.datasetIdentifier)
                for filename in sorted(os.listdir(ds.path)):
                    file_path = os.path.join(ds.path, filename)
                    if os.path.isfile(file_path):
                        if idx > num_samples:
                            break
                        datasource = (
                            self.datadir.getRegisteredDataset(self.source_dataset_id)
                            if isinstance(operator, MarshalAndScanDataOp)
                            else self.datadir.getCachedResult(operator.cachedDataIdentifier)
                        )
                        candidate = DataRecord(schema=SourceRecord, parent_uuid=None, scan_idx=current_scan_idx)
                        candidate.idx = current_scan_idx
                        candidate.get_item_fn = datasource.getItem
                        candidate.cardinality = datasource.cardinality
                        record, record_op_stats_lst = operator(candidate)
                        out_records.extend(record)
                        out_stats_lst.extend(record_op_stats_lst)
                        # Incrementing here bc folder may contain subfolders
                        idx += 1
            else:
                input_records = out_records
                out_records = []
                out_stats_lst = []
                for idx,input_record in enumerate(input_records):
                    if isinstance(operator, LimitScanOp) and idx == operator.limit:
                        break

                    records, record_op_stats = operator(input_record)
                    if records is None:
                        records = []
                        continue
                    elif type(records) != type([]):
                        records = [records]

                    for record in records:
                        if isinstance(operator, FilterOp):
                            if not record._passed_filter:
                                continue
                        out_records.append(record)
                    out_stats_lst.append(record_op_stats)

            # TODO code a nice __add__ function for OperatorStats and RecordOpStats
            for record_op_stats in out_stats_lst:
                x = plan_stats.operator_stats[op_id]
                x.record_op_stats_lst.append(record_op_stats)
                x.total_op_time += record_op_stats.op_time
                x.total_op_cost += record_op_stats.op_cost
                plan_stats.operator_stats[op_id] = x

        return out_records, plan_stats

    # TODO The dag style execution is not really working. I am implementing a per-records execution
    def execute_dag(self, plan: PhysicalPlan, plan_stats: PlanStats, num_samples: Optional[int] = None):
        """
        Helper function which executes the physical plan. This function is overly complex for today's
        plans which are simple cascades -- but is designed with an eye towards 
        """
        # initialize list of output records and intermediate variables
        output_records = []
        source_records_scanned = 0
        datasource_size = 0
        # As I understand it, we only need current_scan_idx here?
        # Otherwise there is a bug bc after the first execution the scan_idx is not initialized
        current_scan_idx = self.scan_start_idx

        # initialize processing queues for each operation
        processing_queues = {
            op.get_op_id(): []
            for op in plan.operators
            if not isinstance(op, DataSourcePhysicalOperator)
        }

        # if num_samples is not provided, set it to infinity
        num_samples = num_samples if num_samples is not None else float("inf")

        # execute the plan until either:
        # 1. all records have been processed, or
        # 2. the final limit operation has completed
        finished_executing, keep_scanning_source_records = False, True
        while not finished_executing:
            for op_idx, operator in enumerate(plan.operators):
                op_id = operator.get_op_id()

                # TODO: if self.useParallelOps is True; execute each operator with parallelism
                if isinstance(operator, DataSourcePhysicalOperator) and keep_scanning_source_records:
                    # get handle to DataSource and pre-compute its size
                    datasource = (
                        self.datadir.getRegisteredDataset(self.source_dataset_id)
                        if isinstance(operator, MarshalAndScanDataOp)
                        else self.datadir.getCachedResult(operator.cachedDataIdentifier)
                    )
                    datasource_size = datasource.getSize()

                    # construct input DataRecord for DataSourcePhysicalOperator
                    candidate = DataRecord(schema=SourceRecord, parent_uuid=None, scan_idx=current_scan_idx)
                    candidate.idx = current_scan_idx
                    candidate.get_item_fn = datasource.getItem
                    candidate.cardinality = datasource.cardinality

                    # run DataSourcePhysicalOperator on record
                    records, record_op_stats_lst = operator(candidate)

                    # update number of source records scanned and the current index
                    source_records_scanned += len(records)
                    current_scan_idx += 1

                elif len(processing_queues[op_id]) > 0:
                    print(f"Processing operator {op_id} - queue length: {len(processing_queues[op_id])}")
                    input_record = processing_queues[op_id].pop(0)
                    records, record_op_stats = operator(input_record)
                    record_op_stats_lst = record_op_stats

                # update plan stats
                op_stats = plan_stats.operator_stats[op_id]
                for record_op_stats in record_op_stats_lst:
                    # TODO code a nice __add__ function for OperatorStats and RecordOpStats
                    op_stats.record_op_stats_lst.append(record_op_stats)
                    op_stats.total_op_time += record_op_stats.op_time
                    op_stats.total_op_cost += record_op_stats.op_cost

                plan_stats.operator_stats[op_id] = op_stats

                # get id for next physical operator (currently just next op in plan.operators)
                next_op_id = (
                    plan.operators[op_idx + 1].get_op_id()
                    if op_idx + 1 < len(plan.operators)
                    else None
                )

                # TODO some operator is not returning a singleton list
                if type(records) != type([]):
                    records = [records]

                # TODO: manage the cache here

                # update processing_queues or output_records
                for record in records:
                    if isinstance(operator, FilterOp):
                        if not record._passed_filter:
                            continue
                    if next_op_id is not None:
                        processing_queues[next_op_id].append(record)
                    else:
                        output_records.append(record)

            # update finished_executing based on whether all records have been processed
            still_processing = any([len(queue) > 0 for queue in processing_queues.values()])
            keep_scanning_source_records = (
                current_scan_idx < datasource_size
                and source_records_scanned < num_samples
            )
            finished_executing = not keep_scanning_source_records and not still_processing

            # update finished_executing based on limit
            if isinstance(operator, LimitScanOp):
                finished_executing = (len(output_records) == operator.limit)

        return output_records, plan_stats

    # NOTE: Adding a few optional arguments for printing, etc.
    def execute_plan(self, plan: PhysicalPlan,
                     plan_type: PlanType = PlanType.FINAL,
                     plan_idx: Optional[int] = None):
        """Initialize the stats and invoke execute_dag() to execute the plan."""
        if self.verbose:
            print("----------------------")
            print(f"{plan_type.value} {str(plan_idx)}:")
            plan.printPlan()
            print("---")

        plan_start_time = time.time()

        # initialize plan and operator stats
        plan_stats = PlanStats(plan_id=plan.plan_id()) # TODO move into PhysicalPlan.__init__?
        for op_idx, op in enumerate(plan.operators):
            op_id = op.get_op_id()
            plan_stats.operator_stats[op_id] = OperatorStats(op_idx=op_idx, op_id=op_id, op_name=op.op_name()) # TODO: also add op_details here
        # NOTE: I am writing this execution helper function with the goal of supporting future
        #       physical plans that may have joins and/or other operations with multiple sources.
        #       Thus, the implementation is overkill for today's plans, but hopefully this will
        #       avoid the need for a lot of refactoring in the future.
        # execute the physical plan;
        num_samples = self.num_samples if plan_type == PlanType.SENTINEL else None
        output_records, plan_stats = self.execute_dag(plan, plan_stats, num_samples)

        # finalize plan stats
        total_plan_time = time.time() - plan_start_time
        plan_stats.finalize(total_plan_time)

        return output_records, plan_stats

    def getSampleExecutionData(self, plan_stats: PlanStats) -> List[SampleExecutionData]:
        """Compute and return all sample execution data collected by this plan so far."""
        # construct table of observation data from sample batch of processed records
        sample_execution_data, source_op_id = [], None
        for op_id, operator_stats in plan_stats.operator_stats.items():
            # append observation data for each record
            for record_op_stats in operator_stats.record_op_stats_lst:
                # compute minimal observation which is supported by all operators
                # TODO: one issue with this setup is that cache_scans of previously computed queries
                #       may not match w/these observations due to the diff. op_name
                observation_arguments = {
                    "record_uuid": record_op_stats.record_uuid,
                    "record_parent_uuid": record_op_stats.record_parent_uuid,
                    "op_id": op_id,
                    "op_name": record_op_stats.op_name,
                    "op_cost": record_op_stats.op_cost,
                    "source_op_id": source_op_id,
                    "op_time": record_op_stats.op_time,
                }
                if record_op_stats.op_details is not None:
                    observation_arguments.update({
                    "model_name": (
                        record_op_stats.op_details["model_name"]
                        if "model_name" in record_op_stats.op_details
                        else None
                    ),
                    "filter_str": (
                        record_op_stats.op_details["filter_str"]
                        if "filter_str" in record_op_stats.op_details
                        else None
                    ),
                    "input_fields_str": (
                        "-".join(sorted(record_op_stats.op_details["input_fields"]))
                        if "input_fields" in record_op_stats.op_details
                        else None
                    ),
                    "generated_fields_str": (
                        "-".join(sorted(record_op_stats.op_details["generated_fields"]))
                        if "generated_fields" in record_op_stats.op_details
                        else None
                    ),}
                    )
                    answer = {}
                    # return key->value mapping for generated fields for induce
                    if "generated_fields" in record_op_stats.op_details:
                        for field in record_op_stats.op_details["generated_fields"]:
                            answer[field] = record_op_stats.record_state[field]
                    observation_arguments["answer"] = answer

                if record_op_stats.record_state is not None:
                    observation_arguments.update({
                    "total_input_tokens": (
                        record_op_stats.record_details["total_input_tokens"]
                        if "total_input_tokens" in record_op_stats.record_state
                        else None
                    ),
                    "total_output_tokens": (
                        record_op_stats.record_details["total_output_tokens"]
                        if "total_output_tokens" in record_op_stats.record_state
                        else None
                    ),
                    "total_input_cost": (
                        record_op_stats.record_details["total_input_cost"]
                        if "total_input_cost" in record_op_stats.record_state
                        else None
                    ),
                    "total_output_cost": (
                        record_op_stats.record_details["total_output_cost"]
                        if "total_output_cost" in record_op_stats.record_state
                        else None
                    ),
                    "answer": (record_op_stats.record_state["answer"] 
                        if "answer" in record_op_stats.record_state
                        else None),
                    "passed_filter": (
                        record_op_stats.record_state["_passed_filter"]
                        if "_passed_filter" in record_op_stats.record_state
                        else None
                    ),
                    })

                    # return T/F for filter
                    if "_passed_filter" in record_op_stats.record_state:
                        observation_arguments["answer"] = record_op_stats.record_state["_passed_filter"]

                observation = SampleExecutionData(**observation_arguments)
                # add observation to list of observations
                sample_execution_data.append(observation)

            # update source_op_id
            source_op_id = op_id

        return sample_execution_data

class Execute:
    def __new__(
        cls,
        dataset: Set,
        policy: Policy,
        num_samples: int=20,
        nocache: bool=False,
        include_baselines: bool=False,
        min_plans: Optional[int] = None,
        verbose: bool = False,
        available_models: Optional[List[Model]] = [],
        allow_model_selection: Optional[bool]=True,
        allow_code_synth: Optional[bool]=True,
        allow_token_reduction: Optional[bool]=True,
        useParallelOps: Optional[bool]=False,
        execution_engine: ExecutionEngine = SimpleExecution,
        *args,
        **kwargs
    ):

        return execution_engine(
            num_samples=num_samples,
            nocache=nocache,
            include_baselines=include_baselines,
            min_plans=min_plans,
            verbose=verbose,
            available_models=available_models,
            allow_code_synth=allow_code_synth,
            allow_model_selection=allow_model_selection,
            allow_token_reduction=allow_token_reduction,
            useParallelOps=useParallelOps,
            *args,
            **kwargs
        ).execute(
            dataset=dataset,
            policy=policy
        )<|MERGE_RESOLUTION|>--- conflicted
+++ resolved
@@ -151,19 +151,7 @@
 
         # (re-)initialize logical and physical planner
         scan_start_idx = self.num_samples if run_sentinels else 0
-<<<<<<< HEAD
         physical_planner.scan_start_idx = scan_start_idx
-=======
-        logical_planner = LogicalPlanner(self.nocache)
-        physical_planner = PhysicalPlanner(
-            num_samples=self.num_samples, # TODO: remove?
-            scan_start_idx=scan_start_idx,
-            allow_model_selection=self.allow_model_selection,
-            allow_code_synth=self.allow_code_synth,
-            allow_token_reduction=self.allow_token_reduction,
-            useParallelOps=self.useParallelOps,
-        )
->>>>>>> 4ac33d57
 
         # NOTE: in the future we may use operator_estimates below to limit the number of plans
         #       that we need to consider during plan generation. I.e., we may be able to save time
