#!/usr/bin/env python3
from palimpzest.profiler import Profiler, StatsProcessor
import palimpzest as pz

from tabulate import tabulate
from PIL import Image


from palimpzest.execution import Execution
from palimpzest.elements import DataRecord, GroupBySig

import gradio as gr
import numpy as np
import pandas as pd

import argparse
import requests
import json
import time
import os
import csv

class ScientificPaper(pz.PDFFile):
   """Represents a scientific research paper, which in practice is usually from a PDF file"""
   title = pz.Field(desc="The title of the paper. This is a natural language title, not a number or letter.", required=True)
   publicationYear = pz.Field(desc="The year the paper was published. This is a number.", required=False)
   author = pz.Field(desc="The name of the first author of the paper", required=True)
   institution = pz.Field(desc="The institution of the first author of the paper", required=True)
   journal = pz.Field(desc="The name of the journal the paper was published in", required=True)
   fundingAgency = pz.Field(desc="The name of the funding agency that supported the research", required=False)

def buildSciPaperPlan(datasetId):
    """A dataset-independent declarative description of authors of good papers"""
    return pz.Dataset(datasetId, schema=ScientificPaper)

def buildTestPDFPlan(datasetId):
    """This tests whether we can process a PDF file"""
    pdfPapers = pz.Dataset(datasetId, schema=pz.PDFFile)

    return pdfPapers

def buildMITBatteryPaperPlan(datasetId):
    """A dataset-independent declarative description of authors of good papers"""
    sciPapers = pz.Dataset(datasetId, schema=ScientificPaper)
    batteryPapers = sciPapers.filterByStr("The paper is about batteries")
    mitPapers = batteryPapers.filterByStr("The paper is from MIT")

    return mitPapers

class VLDBPaperListing(pz.Schema):
    """VLDBPaperListing represents a single paper from the VLDB conference"""
    title = pz.Field(desc="The title of the paper", required=True)
    authors = pz.Field(desc="The authors of the paper", required=True)
    pdfLink = pz.Field(desc="The link to the PDF of the paper", required=True)

def downloadVLDBPapers(vldbListingPageURLsId, outputDir, shouldProfile=False):
    """ This function downloads a bunch of VLDB papers from an online listing and saves them to disk.  It also saves a CSV file of the paper listings."""
    policy = pz.MaxQuality()

    # 1. Grab the input VLDB listing page(s) and scrape them for paper metadata
    tfs = pz.Dataset(vldbListingPageURLsId, schema=pz.TextFile, desc="A file full of URLs of VLDB journal pages")
    urls = tfs.convert(pz.URL, desc="The actual URLs of the VLDB pages", cardinality="oneToMany")  # oneToMany=True would be nice here.   
    htmlContent = urls.map(pz.DownloadHTMLFunction())
    vldbPaperListings = htmlContent.convert(VLDBPaperListing, desc="The actual listings for each VLDB paper", cardinality="oneToMany")

    # 2. Get the PDF URL for each paper that's listed and download it
    vldbPaperURLs = vldbPaperListings.convert(pz.URL, desc="The URLs of the PDFs of the VLDB papers")
    pdfContent = vldbPaperURLs.map(pz.DownloadBinaryFunction())

    # 3. Save the paper listings to a CSV file and the PDFs to disk
    if not os.path.exists(outputDir):
        os.makedirs(outputDir)
    outputPath = os.path.join(outputDir, "vldbPaperListings.csv")

    physicalTree1 = emitDataset(vldbPaperListings, policy, title="VLDB paper dump", verbose=True, shouldProfile=shouldProfile)
    listingRecords = [r for r in physicalTree1]
    with open(outputPath, 'w', newline='') as csvfile:
        writer = csv.DictWriter(csvfile, fieldnames=listingRecords[0].__dict__.keys())
        writer.writeheader()
        for record in listingRecords:
            writer.writerow(record.asDict())

    # if profiling was turned on; capture statistics
    if shouldProfile:
        profiling_data = physicalTree1.getProfilingData()
        sp = StatsProcessor(profiling_data)

        with open('profiling-data/vldb1-profiling.json', 'w') as f:
            json.dump(sp.profiling_data.to_dict(), f)

    physicalTree2 = emitDataset(pdfContent, policy, title="VLDB paper dump", verbose=True, shouldProfile=shouldProfile)
    for idx, r in enumerate(physicalTree2):
        with open(os.path.join(outputDir, str(idx) + ".pdf"), "wb") as f:
            f.write(r.content)

    # if profiling was turned on; capture statistics
    if shouldProfile:
        profiling_data = physicalTree2.getProfilingData()
        sp = StatsProcessor(profiling_data)

        with open('profiling-data/vldb2-profiling.json', 'w') as f:
            json.dump(sp.profiling_data.to_dict(), f)

#    For debugging
#    physicalTree = emitDataset(vldbPaperListings, policy, title="VLDB papers", verbose=True)
#    listingRecords = [r for r in physicalTree]
#    printTable(listingRecords, gradio=True, plan=physicalTree)


class GitHubUpdate(pz.Schema):
    """GitHubUpdate represents a single commit message from a GitHub repo"""
    commitId = pz.Field(desc="The unique identifier for the commit", required=True)
    reponame = pz.Field(desc="The name of the repository", required=True)
    commit_message = pz.Field(desc="The message associated with the commit", required=True)
    commit_date = pz.Field(desc="The date the commit was made", required=True)
    committer_name = pz.Field(desc="The name of the person who made the commit", required=True)
    file_names = pz.Field(desc="The list of files changed in the commit", required=False)

def testStreaming(datasetId: str):
    return pz.Dataset(datasetId, schema=GitHubUpdate)

def testCount(datasetId):
    files = pz.Dataset(datasetId)
    fileCount = files.aggregate("COUNT")
    return fileCount

def testAverage(datasetId):
    data = pz.Dataset(datasetId)
    average = data.aggregate("AVERAGE")
    return average

def testLimit(datasetId, n):
    data = pz.Dataset(datasetId)
    limitData = data.limit(n)
    return limitData

class Email(pz.TextFile):
    """Represents an email, which in practice is usually from a text file"""
    sender = pz.Field(desc="The email address of the sender", required=True)
    subject = pz.Field(desc="The subject of the email", required=True)

def buildEnronPlan(datasetId):
    emails = pz.Dataset(datasetId, schema=Email)
    return emails

def computeEnronStats(datasetId):
    emails = pz.Dataset(datasetId, schema=Email)
    subjectLineLengths = emails.convert(pz.Number, desc = "The number of words in the subject field")
    return subjectLineLengths

def enronGbyPlan(datasetId):
    emails = pz.Dataset(datasetId, schema=Email)
    ops = ["count"]
    fields = ["sender"]
    groupbyfields = ["sender"]
    gbyDesc = GroupBySig(emails.schema(), groupbyfields, ops, fields)
    groupedEmails = emails.groupby(gbyDesc)
    return groupedEmails

def enronCountPlan(datasetId):
    emails = pz.Dataset(datasetId, schema=Email)
    ops = ["count"]
    fields = ["sender"]
    groupbyfields = []
    gbyDesc = GroupBySig(groupbyfields, ops, fields)
    countEmails = emails.groupby(gbyDesc)
    return countEmails

def enronAverageCountPlan(datasetId):
    emails = pz.Dataset(datasetId, schema=Email)
    ops = ["count"]
    fields = ["sender"]
    groupbyfields = ["sender"]
    gbyDesc = GroupBySig(groupbyfields, ops, fields)
    groupedEmails = emails.groupby(gbyDesc)
    ops = ["average"]
    fields = ["count(sender)"]
    groupbyfields = []
    gbyDesc = GroupBySig(groupbyfields, ops, fields)
    averageEmailsPerSender = groupedEmails.groupby(gbyDesc)

    return averageEmailsPerSender


class DogImage(pz.ImageFile):
    breed = pz.Field(desc="The breed of the dog", required = True)

def buildImagePlan(datasetId):
    images = pz.Dataset(datasetId, schema=pz.ImageFile)
    filteredImages = images.filterByStr("The image contains one or more dogs")
    dogImages = filteredImages.convert(DogImage, desc = "Images of dogs")
    return dogImages

def buildImageAggPlan(datasetId):
    images = pz.Dataset(datasetId, schema=pz.ImageFile)
    filteredImages = images.filterByStr("The image contains one or more dogs")
    dogImages = filteredImages.convert(DogImage, desc = "Images of dogs")
    ops = ["count"]
    fields = ["breed"]
    groupbyfields = ["breed"]
    gbyDesc = GroupBySig(dogImages, groupbyfields, ops, fields)
    groupedDogImages = dogImages.groupby(gbyDesc)
    return groupedDogImages


def buildNestedStr(node, indent=0, buildStr=""):
        elt, child = node
        indentation = " " * indent
        buildStr =  f"{indentation}{elt}" if indent == 0 else buildStr + f"\n{indentation}{elt}"
        if child is not None:
            return buildNestedStr(child, indent=indent+2, buildStr=buildStr)
        else:
            return buildStr

def printTable(records, cols=None, gradio=False, query=None, plan=None):
    records = [
        {
            key: record.__dict__[key]
            for key in record.__dict__
            if not key.startswith('_')
        }
        for record in records
    ]
    records_df = pd.DataFrame(records)
    print_cols = records_df.columns if cols is None else cols

    if not gradio:
        print(tabulate(records_df[print_cols], headers="keys", tablefmt='psql'))

    else:
        with gr.Blocks() as demo:
            gr.Dataframe(records_df[print_cols])

            if plan is not None:
                plan_str = buildNestedStr(plan.dumpPhysicalTree())
                gr.Textbox(value=plan_str, info="Query Plan")

        demo.launch()

def emitDataset(rootSet, policy, title="Dataset", verbose=False, shouldProfile=False):
    def emitNestedTuple(node, indent=0):
        elt, child = node
        print(" " * indent, elt)
        if child is not None:
            emitNestedTuple(child, indent=indent+2)

    # print()
    # print()
    # print("# Let's test the basic functionality of the system")

    # Print the syntactic tree
    syntacticElements = rootSet.dumpSyntacticTree()
    # print()
    # print("Syntactic operator tree")
    # emitNestedTuple(syntacticElements)

    # Print the (possibly optimized) logical tree
    logicalTree = rootSet.getLogicalTree()
    logicalElements = logicalTree.dumpLogicalTree()

    # print()
    #print("Logical operator tree")
    #emitNestedTuple(logicalElements)

    # Generate candidate physical plans
    candidatePlans = logicalTree.createPhysicalPlanCandidates(shouldProfile=shouldProfile)

    # print out plans to the user if it is their choice
    if args.policy == "user":
        print("----------")
        for idx, cp in enumerate(candidatePlans):
            print(f"Plan {idx}: Time est: {cp[0]:.3f} -- Cost est: {cp[1]:.3f} -- Quality est: {cp[2]:.3f}")
            print("Physical operator tree")
            physicalOps = cp[3].dumpPhysicalTree()
            emitNestedTuple(physicalOps)
            print("----------")

    # have policy select the candidate plan to execute
    planTime, planCost, quality, physicalTree = policy.choose(candidatePlans)
    print("----------")
    print(f"Policy is: {str(policy)}")
    print(f"Chose plan: Time est: {planTime:.3f} -- Cost est: {planCost:.3f} -- Quality est: {quality:.3f}")
    emitNestedTuple(physicalTree.dumpPhysicalTree())


    #iterate over data
    # print()
    # print("Estimated seconds to complete:", planTime)
    # print("Estimated USD to complete:", planCost)
    # print("Concrete data results")
    return physicalTree

#
# Get battery papers and emit!
#
if __name__ == "__main__":
    # parse arguments
    startTime = time.time()
    parser = argparse.ArgumentParser(description='Run a simple demo')
    parser.add_argument('--verbose', default=False, action='store_true', help='Print verbose output')
    parser.add_argument('--profile', default=False, action='store_true', help='Profile execution')
    parser.add_argument('--datasetid', type=str, help='The dataset id')
    parser.add_argument('--task' , type=str, help='The task to run')
    parser.add_argument('--policy', type=str, help="One of 'user', 'mincost', 'mintime', 'maxquality', 'harmonicmean'")

    args = parser.parse_args()

    # The user has to indicate the dataset id and the task
    if args.datasetid is None:
        print("Please provide a dataset id")
        exit(1)
    if args.task is None:
        print("Please provide a task")
        exit(1)

    # create directory for profiling data
    if args.profile:
        os.makedirs("profiling-data", exist_ok=True)

    datasetid = args.datasetid
    task = args.task
    policy = pz.MaxHarmonicMean()
    if args.policy is not None:
        if args.policy == "user":
            policy = pz.UserChoice()
        elif args.policy == "mincost":
            policy = pz.MinCost()
        elif args.policy == "mintime":
            policy = pz.MinTime()
        elif args.policy == "maxquality":
            policy = pz.MaxQuality()
        elif args.policy == "harmonicmean":
            policy = pz.MaxHarmonicMean()

    if os.getenv('OPENAI_API_KEY') is None and os.getenv('TOGETHER_API_KEY') is None:
        print("WARNING: Both OPENAI_API_KEY and TOGETHER_API_KEY are unset")


    if task == "paper":
        rootSet = buildMITBatteryPaperPlan(datasetid)
        physicalTree = emitDataset(rootSet, policy, title="Good MIT battery papers written by good authors", verbose=args.verbose, shouldProfile=args.profile)
        records = [r for r in physicalTree]
        print("----------")
        print()
        printTable(
            records,
            cols=["title", "publicationYear", "author", "institution", "journal", "fundingAgency"],
            gradio=True,
            plan=physicalTree,
        )

        # if profiling was turned on; capture statistics
        if args.profile:
            profiling_data = physicalTree.getProfilingData()
            sp = StatsProcessor(profiling_data)

            with open('profiling-data/paper-profiling.json', 'w') as f:
                json.dump(sp.profiling_data.to_dict(), f)

    elif task == "enron":
        rootSet = buildEnronPlan(datasetid)
        physicalTree = emitDataset(rootSet, policy, title="Enron emails", verbose=args.verbose, shouldProfile=args.profile)
        records = [r for r in physicalTree]
        print("----------")
        print()
        printTable(records, cols=["sender", "subject"], gradio=True, plan=physicalTree)
    elif task == "enronGby":
        rootSet = enronGbyPlan(datasetid)
        physicalTree = emitDataset(rootSet, policy, title="Enron email counts", verbose=args.verbose)
        records = [r for r in physicalTree]
        print("----------")
        print()
        printTable(records, cols=["sender", "count(sender)"], gradio=True, plan=physicalTree)
    elif task == "enronCount":
        rootSet = enronCountPlan(datasetid)
        physicalTree = emitDataset(rootSet, policy, title="Enron email counts", verbose=args.verbose)
        records = [r for r in physicalTree]
        print("----------")
        print()
        printTable(records, cols=["count(sender)"], gradio=True, plan=physicalTree)
    elif task == "enronAvgCount":
        rootSet = enronAverageCountPlan(datasetid)
        physicalTree = emitDataset(rootSet, policy, title="Enron email counts", verbose=args.verbose)
        records = [r for r in physicalTree]
        print("----------")
        print()
        printTable(records, cols=["average(count(sender))"], gradio=True, plan=physicalTree)



        # if profiling was turned on; capture statistics
        if args.profile:
            profiling_data = physicalTree.getProfilingData()
            sp = StatsProcessor(profiling_data)

            with open('profiling-data/e-profiling.json', 'w') as f:
                json.dump(sp.profiling_data.to_dict(), f)

    elif task == "enronoptimize":
        rootSet = buildEnronPlan(datasetid)
        execution = pz.Execution(rootSet, policy)
        physicalTree = execution.executeAndOptimize(verbose=args.verbose, shouldProfile=args.profile)
        records = [r for r in physicalTree]
        print("----------")
        print()
        printTable(records, cols=["sender", "subject"], gradio=True, plan=physicalTree)

        # if profiling was turned on; capture statistics
        if args.profile:
            profiling_data = physicalTree.getProfilingData()
            sp = StatsProcessor(profiling_data)

            with open('profiling-data/eo-profiling.json', 'w') as f:
                json.dump(sp.profiling_data.to_dict(), f)

    elif task == "enronmap":
        rootSet = computeEnronStats(datasetid)
        physicalTree = emitDataset(rootSet, policy, title="Enron subject counts", verbose=args.verbose, shouldProfile=args.profile)
        records = [r for r in physicalTree]
        print("----------")
        print()
        printTable(records, gradio=True, plan=physicalTree)

        # if profiling was turned on; capture statistics
        if args.profile:
            profiling_data = physicalTree.getProfilingData()
            sp = StatsProcessor(profiling_data)

            with open('profiling-data/emap-profiling.json', 'w') as f:
                json.dump(sp.profiling_data.to_dict(), f)

    elif task == "pdftest":
        rootSet = buildTestPDFPlan(datasetid)
        physicalTree = emitDataset(rootSet, policy, title="PDF files", verbose=args.verbose, shouldProfile=args.profile)
        records = [pz.Number() for r in enumerate(physicalTree)]
        records = [setattr(number, 'value', idx) for idx, number in enumerate(records)]
        print("----------")
        print()
        printTable(records, gradio=True, plan=physicalTree)

        # if profiling was turned on; capture statistics
        if args.profile:
            profiling_data = physicalTree.getProfilingData()
            sp = StatsProcessor(profiling_data)

            with open('profiling-data/pdftest-profiling.json', 'w') as f:
                json.dump(sp.profiling_data.to_dict(), f)

    elif task == "scitest":
        rootSet = buildSciPaperPlan(datasetid)
        physicalTree = emitDataset(rootSet, policy, title="Scientific files", verbose=args.verbose, shouldProfile=args.profile)
        records = [r for r in physicalTree]
        print("----------")
        print()
        printTable(records, cols=["title", "author", "institution", "journal", "fundingAgency"], gradio=True, plan=physicalTree)

        # if profiling was turned on; capture statistics
        if args.profile:
            profiling_data = physicalTree.getProfilingData()
            sp = StatsProcessor(profiling_data)

            with open('profiling-data/scitest-profiling.json', 'w') as f:
                json.dump(sp.profiling_data.to_dict(), f)

    elif task == "streaming":
        # register the ephemeral dataset
        datasetid = "ephemeral:githubtest"
        owner = "mikecafarella"
        repo = "palimpzest"
        url = f"https://api.github.com/repos/{owner}/{repo}/commits"
        blockTime = 5

        class GitHubCommitSource(pz.UserSource):
            def __init__(self, datasetId):
                super().__init__(pz.RawJSONObject, datasetId)

            def userImplementedIterator(self):
                per_page = 100
                params = {
                    'per_page': per_page,
                    'page': 1
                }
                while True:
                    response = requests.get(url, params=params)
                    commits = response.json()

                    if not commits or response.status_code != 200:
                        break

                    for commit in commits:
                        # Process each commit here
                        commitStr = json.dumps(commit)
                        dr = pz.DataRecord(self.schema)
                        dr.json = commitStr
                        yield dr

                    if len(commits) < per_page:
                        break

                    params['page'] += 1
                    time.sleep(1)

        pz.DataDirectory().registerUserSource(GitHubCommitSource(datasetid), datasetid)

        rootSet = testStreaming(datasetid)
        physicalTree = emitDataset(rootSet, policy, title="Streaming items", verbose=args.verbose, shouldProfile=args.profile)
        records = [r for r in physicalTree]
        print("----------")
        print()
        printTable(records, gradio=True, plan=physicalTree)

<<<<<<< HEAD
        # if profiling was turned on; capture statistics
        if args.profile:
            profiling_data = physicalTree.getProfilingData()
            sp = StatsProcessor(profiling_data)

            with open('profiling-data/streaming-profiling.json', 'w') as f:
                json.dump(sp.profiling_data.to_dict(), f)

=======
    elif task =="gbyImage":
        rootSet = buildImageAggPlan(datasetid)
        physicalTree = emitDataset(rootSet, policy, title="Dogs", verbose=args.verbose)
        for r in physicalTree:
            print(r)
>>>>>>> 79627c1d

    elif task == "image":
        print("Starting image task")
        rootSet = buildImagePlan(datasetid)
        physicalTree = emitDataset(rootSet, policy, title="Dogs", verbose=args.verbose, shouldProfile=args.profile)
        records = [r for r in physicalTree]

        print("Obtained records", records)
        imgs, breeds = [], []
        for record in records:
            print("Trying to open ", record.filename)
            img = Image.open(record.filename).resize((128,128))
            img_arr = np.asarray(img)
            imgs.append(img_arr)
            breeds.append(record.breed)

        with gr.Blocks() as demo:
            img_blocks, breed_blocks = [], []
            for img, breed in zip(imgs, breeds):
                with gr.Row():
                    with gr.Column():
                        img_blocks.append(gr.Image(value=img))
                    with gr.Column():
                        breed_blocks.append(gr.Textbox(value=breed))

            plan_str = buildNestedStr(physicalTree.dumpPhysicalTree())
            gr.Textbox(value=plan_str, info="Query Plan")

        demo.launch()

        # if profiling was turned on; capture statistics
        if args.profile:
            profiling_data = physicalTree.getProfilingData()
            sp = StatsProcessor(profiling_data)

            with open('profiling-data/image-profiling.json', 'w') as f:
                json.dump(sp.profiling_data.to_dict(), f)

    elif task == "vldb":
        downloadVLDBPapers(datasetid, "vldbPapers", shouldProfile=args.profile)

    elif task == "count":
        rootSet = testCount(datasetid)
        physicalTree = emitDataset(rootSet, policy, title="Count records", verbose=args.verbose, shouldProfile=args.profile)
        records = [r for r in physicalTree]
        print("----------")
        print()
        printTable(records, gradio=True, plan=physicalTree)

        # if profiling was turned on; capture statistics
        if args.profile:
            profiling_data = physicalTree.getProfilingData()
            sp = StatsProcessor(profiling_data)

            with open('profiling-data/count-profiling.json', 'w') as f:
                json.dump(sp.profiling_data.to_dict(), f)

    elif task == "average":
        rootSet = testAverage(datasetid)
        physicalTree = emitDataset(rootSet, policy, title="Average of numbers", verbose=args.verbose, shouldProfile=args.profile)
        records = [r for r in physicalTree]
        print("----------")
        print()
        printTable(records, gradio=True, plan=physicalTree)

        # if profiling was turned on; capture statistics
        if args.profile:
            profiling_data = physicalTree.getProfilingData()
            sp = StatsProcessor(profiling_data)

            with open('profiling-data/avg-profiling.json', 'w') as f:
                json.dump(sp.profiling_data.to_dict(), f)

    elif task == "limit":
        rootSet = testLimit(datasetid, 5)
        physicalTree = emitDataset(rootSet, policy, title="Limit the set to 5 items", verbose=args.verbose, shouldProfile=args.profile)
        records = [r for r in physicalTree]
        print("----------")
        print()
        printTable(records, gradio=True, plan=physicalTree)

        # if profiling was turned on; capture statistics
        if args.profile:
            profiling_data = physicalTree.getProfilingData()
            sp = StatsProcessor(profiling_data)

            with open('profiling-data/limit-profiling.json', 'w') as f:
                json.dump(sp.profiling_data.to_dict(), f)

    else:
        print("Unknown task")
        exit(1)

    endTime = time.time()
    print("Elapsed time:", endTime - startTime)<|MERGE_RESOLUTION|>--- conflicted
+++ resolved
@@ -509,7 +509,6 @@
         print()
         printTable(records, gradio=True, plan=physicalTree)
 
-<<<<<<< HEAD
         # if profiling was turned on; capture statistics
         if args.profile:
             profiling_data = physicalTree.getProfilingData()
@@ -518,13 +517,12 @@
             with open('profiling-data/streaming-profiling.json', 'w') as f:
                 json.dump(sp.profiling_data.to_dict(), f)
 
-=======
     elif task =="gbyImage":
+        # TODO: integrate w/profiling
         rootSet = buildImageAggPlan(datasetid)
         physicalTree = emitDataset(rootSet, policy, title="Dogs", verbose=args.verbose)
         for r in physicalTree:
             print(r)
->>>>>>> 79627c1d
 
     elif task == "image":
         print("Starting image task")
