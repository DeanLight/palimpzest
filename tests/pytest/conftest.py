from pathlib import Path
import palimpzest as pz
import os
import pytest

# TODO: in the future I will register these datasets as part of test class setup
# DEFINITIONS
ENRON_EVAL_TINY_TEST_DATA = "testdata/enron-eval-tiny"
ENRON_EVAL_TINY_DATASET_ID = "enron-eval-tiny"
<<<<<<< HEAD
# Addresses far from MIT; we use a simple lookup like this to make the
# experiments re-producible w/out needed a Google API key for geocoding lookups
FAR_AWAY_ADDRS = [
    "Melcher St",
    "Sleeper St",
    "437 D St",
    "Seaport Blvd",
    "50 Liberty Dr",
    "Telegraph St",
    "Columbia Rd",
    "E 6th St",
    "E 7th St",
    "E 5th St",
]
=======
REAL_ESTATE_EVAL_TINY_TEST_DATA = "testdata/real-estate-eval-tiny"
REAL_ESTATE_EVAL_TINY_DATASET_ID = "real-estate-eval-tiny"
BIOFABRIC_EVAL_TINY_TEST_DATA = "testdata/biofabric-tiny"
BIOFABRIC_EVAL_TINY_DATASET_ID = "biofabric-tiny"

>>>>>>> 6de3f1d1

@pytest.fixture
def email_schema():
    class Email(pz.TextFile):
        """Represents an email, which in practice is usually from a text file"""

        sender = pz.Field(desc="The email address of the sender", required=True)
        subject = pz.Field(desc="The subject of the email", required=True)
    
    return Email


@pytest.fixture
def real_estate_listing_files_schema():
    class RealEstateListingFiles(pz.Schema):
        """The source text and image data for a real estate listing."""

        listing = pz.StringField(desc="The name of the listing", required=True)
        text_content = pz.StringField(
            desc="The content of the listing's text description", required=True
        )
        image_contents = pz.ListField(
            element_type=pz.BytesField,
            desc="A list of the contents of each image of the listing",
            required=True,
        )

    return RealEstateListingFiles

@pytest.fixture
def image_real_estate_listing_schema(real_estate_listing_files_schema):
    class ImageRealEstateListing(real_estate_listing_files_schema):
        """Represents a real estate listing with specific fields extracted from its text and images."""

        is_modern_and_attractive = pz.BooleanField(
            desc="True if the home interior design is modern and attractive and False otherwise"
        )
        has_natural_sunlight = pz.BooleanField(
            desc="True if the home interior has lots of natural sunlight and False otherwise"
        )

    return ImageRealEstateListing


@pytest.fixture
def real_estate_listing_datasource(real_estate_listing_files_schema):
    class RealEstateListingSource(pz.UserSource):
        def __init__(self, datasetId, listings_dir):
            super().__init__(real_estate_listing_files_schema, datasetId)
            self.listings_dir = listings_dir
            self.listings = sorted(os.listdir(self.listings_dir))

        def __len__(self):
            return len(self.listings)

        def getSize(self):
            return sum(file.stat().st_size for file in Path(self.listings_dir).rglob('*'))

        def getItem(self, idx: int):
            # fetch listing
            listing = self.listings[idx]

            # create data record
            dr = pz.DataRecord(self.schema, scan_idx=idx)
            dr.listing = listing
            dr.image_contents = []
            listing_dir = os.path.join(self.listings_dir, listing)
            for file in os.listdir(listing_dir):
                bytes_data = None
                with open(os.path.join(listing_dir, file), "rb") as f:
                    bytes_data = f.read()
                if file.endswith(".txt"):
                    dr.text_content = bytes_data.decode("utf-8")
                elif file.endswith(".png"):
                    dr.image_contents.append(bytes_data)

            return dr

    # datasetIdentifier = REAL_ESTATE_EVAL_TINY_DATASET_ID
    # datadir = pz.DataDirectory()
    # datadir.registerUserSource(
    #     RealEstateListingSource(datasetIdentifier, REAL_ESTATE_EVAL_TINY_TEST_DATA), datasetIdentifier
    # )

    return RealEstateListingSource


@pytest.fixture
def case_data_schema():
    class CaseData(pz.Schema):
        """An individual row extracted from a table containing medical study data."""

        case_submitter_id = pz.Field(desc="The ID of the case", required=True)
        age_at_diagnosis = pz.Field(
            desc="The age of the patient at the time of diagnosis", required=False
        )
        race = pz.Field(
            desc="An arbitrary classification of a taxonomic group that is a division of a species.",
            required=False,
        )
        ethnicity = pz.Field(
            desc="Whether an individual describes themselves as Hispanic or Latino or not.",
            required=False,
        )
        gender = pz.Field(desc="Text designations that identify gender.", required=False)
        vital_status = pz.Field(desc="The vital status of the patient", required=False)
        ajcc_pathologic_t = pz.Field(desc="The AJCC pathologic T", required=False)
        ajcc_pathologic_n = pz.Field(desc="The AJCC pathologic N", required=False)
        ajcc_pathologic_stage = pz.Field(desc="The AJCC pathologic stage", required=False)
        tumor_grade = pz.Field(desc="The tumor grade", required=False)
        tumor_focality = pz.Field(desc="The tumor focality", required=False)
        tumor_largest_dimension_diameter = pz.Field(
            desc="The tumor largest dimension diameter", required=False
        )
        primary_diagnosis = pz.Field(desc="The primary diagnosis", required=False)
        morphology = pz.Field(desc="The morphology", required=False)
        tissue_or_organ_of_origin = pz.Field(
            desc="The tissue or organ of origin", required=False
        )
        # tumor_code = pz.Field(desc="The tumor code", required=False)
        filename = pz.Field(
            desc="The name of the file the record was extracted from", required=False
        )
        study = pz.Field(
            desc="The last name of the author of the study, from the table name",
            required=False,
        )

    return CaseData


@pytest.fixture(scope="class")
def emails_dataset():
    datasetIdentifier = ENRON_EVAL_TINY_DATASET_ID
    datadir = pz.DataDirectory()
    datadir.registerLocalDirectory(ENRON_EVAL_TINY_TEST_DATA, datasetIdentifier)

    return datasetIdentifier


@pytest.fixture
def enron_eval(email_schema):
    emails = pz.Dataset(ENRON_EVAL_TINY_DATASET_ID, schema=email_schema)
    emails = emails.filter(
        'The email refers to a fraudulent scheme (i.e., "Raptor", "Deathstar", "Chewco", and/or "Fat Boy")'
    )
    emails = emails.filter(
        "The email is not quoting from a news article or an article written by someone outside of Enron"
    )
<<<<<<< HEAD
    return emails

### Real Estate Listing Workloads ###
class RealEstateListingFiles(pz.Schema):
    """The source text and image data for a real estate listing."""

    listing = pz.StringField(desc="The name of the listing", required=True)
    text_content = pz.StringField(
        desc="The content of the listing's text description", required=True
    )
    image_contents = pz.ListField(
        element_type=pz.BytesField,
        desc="A list of the contents of each image of the listing",
        required=True,
    )

class TextRealEstateListing(RealEstateListingFiles):
    """Represents a real estate listing with specific fields extracted from its text."""

    address = pz.StringField(desc="The address of the property")
    price = pz.NumericField(desc="The listed price of the property")


class ImageRealEstateListing(RealEstateListingFiles):
    """Represents a real estate listing with specific fields extracted from its text and images."""

    is_modern_and_attractive = pz.BooleanField(
        desc="True if the home interior design is modern and attractive and False otherwise"
    )
    has_natural_sunlight = pz.BooleanField(
        desc="True if the home interior has lots of natural sunlight and False otherwise"
    )


@pytest.fixture
def real_estate_listing_source():
    class RealEstateListingSource(pz.UserSource):
        def __init__(self, datasetId, listings_dir):
            super().__init__(RealEstateListingFiles, datasetId)
            self.listings_dir = listings_dir
            self.idx = 0

        def userImplementedIterator(self):
            for root, _, files in os.walk(self.listings_dir):
                if root == self.listings_dir:
                    continue

                # create data record
                dr = pz.DataRecord(self.schema, scan_idx=self.idx)
                dr.listing = root.split("/")[-1]
                dr.image_contents = []
                for file in files:
                    bytes_data = None
                    with open(os.path.join(root, file), "rb") as f:
                        bytes_data = f.read()
                    if file.endswith(".txt"):
                        dr.text_content = bytes_data.decode("utf-8")
                        # dr.text_content = str(bytes_data)
                    elif file.endswith(".png"):
                        dr.image_contents.append(bytes_data)
                yield dr

                self.idx += 1
    return RealEstateListingSource

def within_two_miles_of_mit(record):
    # NOTE: I'm using this hard-coded function so that folks w/out a
    #       Geocoding API key from google can still run this example
    try:
        if any(
            [
                street.lower() in record.address.lower()
                for street in FAR_AWAY_ADDRS
            ]
        ):
            return False
        return True
    except:
        return False

def in_price_range(record):
    try:
        price = record.price
        if type(price) == str:
            price = price.strip()
            price = int(price.replace("$", "").replace(",", ""))
        return 6e5 < price and price <= 2e6
    except:
        return False

@pytest.fixture
def real_estate_eval():
    listings = pz.Dataset("real-estate", schema=RealEstateListingFiles)
    listings = listings.convert(TextRealEstateListing, depends_on="text_content")
    listings = listings.convert(ImageRealEstateListing, image_conversion=True, depends_on="image_contents")
    listings = listings.filter(
        "The interior is modern and attractive, and has lots of natural sunlight",
        depends_on=["is_modern_and_attractive", "has_natural_sunlight"],
    )
    listings = listings.filter(within_two_miles_of_mit, depends_on="address")
    listings = listings.filter(in_price_range, depends_on="price")
    return listings

### Biofabric Workloads ###

class CaseData(pz.Schema):
    """An individual row extracted from a table containing medical study data."""

    case_submitter_id = pz.Field(desc="The ID of the case", required=True)
    age_at_diagnosis = pz.Field(
        desc="The age of the patient at the time of diagnosis", required=False
    )
    race = pz.Field(
        desc="An arbitrary classification of a taxonomic group that is a division of a species.",
        required=False,
    )
    ethnicity = pz.Field(
        desc="Whether an individual describes themselves as Hispanic or Latino or not.",
        required=False,
    )
    gender = pz.Field(desc="Text designations that identify gender.", required=False)
    vital_status = pz.Field(desc="The vital status of the patient", required=False)
    ajcc_pathologic_t = pz.Field(desc="The AJCC pathologic T", required=False)
    ajcc_pathologic_n = pz.Field(desc="The AJCC pathologic N", required=False)
    ajcc_pathologic_stage = pz.Field(desc="The AJCC pathologic stage", required=False)
    tumor_grade = pz.Field(desc="The tumor grade", required=False)
    tumor_focality = pz.Field(desc="The tumor focality", required=False)
    tumor_largest_dimension_diameter = pz.Field(
        desc="The tumor largest dimension diameter", required=False
    )
    primary_diagnosis = pz.Field(desc="The primary diagnosis", required=False)
    morphology = pz.Field(desc="The morphology", required=False)
    tissue_or_organ_of_origin = pz.Field(
        desc="The tissue or organ of origin", required=False
    )
    # tumor_code = pz.Field(desc="The tumor code", required=False)
    filename = pz.Field(
        desc="The name of the file the record was extracted from", required=False
    )
    study = pz.Field(
        desc="The last name of the author of the study, from the table name",
        required=False,
    )

@pytest.fixture
def biofabric_eval():
    xls = pz.Dataset("biofabric-medium",schema=pz.XLSFile)
    patient_tables = xls.convert(
        pz.Table, desc="All tables in the file", cardinality="oneToMany")
    patient_tables = patient_tables.filter(
        "The rows of the table contain the patient age"
    )
    case_data = patient_tables.convert(
        CaseData, desc="The patient data in the table", cardinality="oneToMany"
    )
    return case_data
=======
    return emails
>>>>>>> 6de3f1d1
<|MERGE_RESOLUTION|>--- conflicted
+++ resolved
@@ -7,7 +7,11 @@
 # DEFINITIONS
 ENRON_EVAL_TINY_TEST_DATA = "testdata/enron-eval-tiny"
 ENRON_EVAL_TINY_DATASET_ID = "enron-eval-tiny"
-<<<<<<< HEAD
+REAL_ESTATE_EVAL_TINY_TEST_DATA = "testdata/real-estate-eval-tiny"
+REAL_ESTATE_EVAL_TINY_DATASET_ID = "real-estate-eval-tiny"
+BIOFABRIC_EVAL_TINY_TEST_DATA = "testdata/biofabric-tiny"
+BIOFABRIC_EVAL_TINY_DATASET_ID = "biofabric-tiny"
+
 # Addresses far from MIT; we use a simple lookup like this to make the
 # experiments re-producible w/out needed a Google API key for geocoding lookups
 FAR_AWAY_ADDRS = [
@@ -22,13 +26,12 @@
     "E 7th St",
     "E 5th St",
 ]
-=======
-REAL_ESTATE_EVAL_TINY_TEST_DATA = "testdata/real-estate-eval-tiny"
-REAL_ESTATE_EVAL_TINY_DATASET_ID = "real-estate-eval-tiny"
-BIOFABRIC_EVAL_TINY_TEST_DATA = "testdata/biofabric-tiny"
-BIOFABRIC_EVAL_TINY_DATASET_ID = "biofabric-tiny"
-
->>>>>>> 6de3f1d1
+
+
+with open(".env") as f:
+    for line in f:
+        key, value = line.strip().split("=")
+        os.environ[key] = value
 
 @pytest.fixture
 def email_schema():
@@ -107,11 +110,11 @@
 
             return dr
 
-    # datasetIdentifier = REAL_ESTATE_EVAL_TINY_DATASET_ID
-    # datadir = pz.DataDirectory()
-    # datadir.registerUserSource(
-    #     RealEstateListingSource(datasetIdentifier, REAL_ESTATE_EVAL_TINY_TEST_DATA), datasetIdentifier
-    # )
+    datasetIdentifier = REAL_ESTATE_EVAL_TINY_DATASET_ID
+    datadir = pz.DataDirectory()
+    datadir.registerUserSource(
+        RealEstateListingSource(datasetIdentifier, REAL_ESTATE_EVAL_TINY_TEST_DATA), datasetIdentifier
+    )
 
     return RealEstateListingSource
 
@@ -178,7 +181,6 @@
     emails = emails.filter(
         "The email is not quoting from a news article or an article written by someone outside of Enron"
     )
-<<<<<<< HEAD
     return emails
 
 ### Real Estate Listing Workloads ###
@@ -220,28 +222,49 @@
             super().__init__(RealEstateListingFiles, datasetId)
             self.listings_dir = listings_dir
             self.idx = 0
-
-        def userImplementedIterator(self):
-            for root, _, files in os.walk(self.listings_dir):
-                if root == self.listings_dir:
-                    continue
-
-                # create data record
-                dr = pz.DataRecord(self.schema, scan_idx=self.idx)
-                dr.listing = root.split("/")[-1]
-                dr.image_contents = []
-                for file in files:
-                    bytes_data = None
-                    with open(os.path.join(root, file), "rb") as f:
-                        bytes_data = f.read()
-                    if file.endswith(".txt"):
-                        dr.text_content = bytes_data.decode("utf-8")
-                        # dr.text_content = str(bytes_data)
-                    elif file.endswith(".png"):
-                        dr.image_contents.append(bytes_data)
-                yield dr
-
-                self.idx += 1
+            self.roots_files_dict = {root:files for root, _, files in os.walk(self.listings_dir)}
+            self.filepaths = [os.path.join(root, file) for root, files in self.roots_files_dict.items() for file in files]
+
+        def __len__(self):
+            return len(os.listdir(self.listings_dir))
+        
+        def getItem(self, idx):
+            # TODO check if this is equivalent
+            root = list(self.roots_files_dict.keys())[idx]
+            dr = pz.DataRecord(self.schema, scan_idx=idx)
+            dr.listing = root.split("/")[-1]
+            dr.image_contents = []
+            for file in self.roots_files_dict[root]:
+                bytes_data = None
+                with open(os.path.join(root, file), "rb") as f:
+                    bytes_data = f.read()
+                if file.endswith(".txt"):
+                    dr.text_content = bytes_data.decode("utf-8")
+                    # dr.text_content = str(bytes_data)
+                elif file.endswith(".png"):
+                    dr.image_contents.append(bytes_data)
+            return dr
+
+            # for root, dirs, files in os.walk(self.listings_dir):
+            #     if root == self.listings_dir:
+            #         continue
+            #     # create data record
+            #     dr = pz.DataRecord(self.schema, scan_idx=self.idx)
+            #     dr.listing = root.split("/")[-1]
+            #     dr.image_contents = []
+            #     for file in files:
+            #         bytes_data = None
+            #         with open(os.path.join(root, file), "rb") as f:
+            #             bytes_data = f.read()
+            #         if file.endswith(".txt"):
+            #             dr.text_content = bytes_data.decode("utf-8")
+            #             # dr.text_content = str(bytes_data)
+            #         elif file.endswith(".png"):
+            #             dr.image_contents.append(bytes_data)
+            #     yield dr
+
+            #     self.idx += 1
+
     return RealEstateListingSource
 
 def within_two_miles_of_mit(record):
@@ -271,7 +294,7 @@
 
 @pytest.fixture
 def real_estate_eval():
-    listings = pz.Dataset("real-estate", schema=RealEstateListingFiles)
+    listings = pz.Dataset("real-estate-eval-tiny", schema=RealEstateListingFiles)
     listings = listings.convert(TextRealEstateListing, depends_on="text_content")
     listings = listings.convert(ImageRealEstateListing, image_conversion=True, depends_on="image_contents")
     listings = listings.filter(
@@ -334,7 +357,4 @@
     case_data = patient_tables.convert(
         CaseData, desc="The patient data in the table", cardinality="oneToMany"
     )
-    return case_data
-=======
-    return emails
->>>>>>> 6de3f1d1
+    return case_data